"""
Automatically run tests for this library.
Simply execute
    python test.py
or execute
    nosetests --verbose
from within tests/
or add @attr("now") in front of a test and then execute
    nosetests --verbose -a now
to only execute a specific test.
"""
from __future__ import print_function, division
import imgaug as ia
from imgaug import augmenters as iaa
from imgaug import parameters as iap
import numpy as np
import random
import six
import six.moves as sm
from scipy import misc
from skimage import data

<<<<<<< HEAD
=======
#from nose.plugins.attrib import attr
>>>>>>> 3a7a1be2

def main():
    test_is_single_integer()
    test_is_single_float()

    test_find()
    test_remove()
    test_hooks()

    test_Noop()
    test_Lambda()
    test_AssertLambda()
    test_AssertShape()
    test_Crop()
    test_Fliplr()
    test_Flipud()
    test_GaussianBlur()
    test_AdditiveGaussianNoise()
    # MultiplicativeGaussianNoise
    # ReplacingGaussianNoise
    test_Dropout()
    test_Multiply()
    test_Affine()
    test_ElasticTransformation()
    test_Sequential()
    test_Sometimes()

    # these functions use various augmenters, so test them last
    test_2d_inputs()
    test_background_augmentation()
    test_determinism()
    test_keypoint_augmentation()
    test_unusual_channel_numbers()
    test_dtype_preservation()
    test_copy_random_state()

    print("Finished without errors.")


def test_is_single_integer():
    assert ia.is_single_integer("A") == False
    assert ia.is_single_integer(None) == False
    assert ia.is_single_integer(1.2) == False
    assert ia.is_single_integer(1.0) == False
    assert ia.is_single_integer(np.ones((1,), dtype=np.float32)[0]) == False
    assert ia.is_single_integer(1) == True
    assert ia.is_single_integer(1234) == True
    assert ia.is_single_integer(np.ones((1,), dtype=np.uint8)[0]) == True
    assert ia.is_single_integer(np.ones((1,), dtype=np.int32)[0]) == True


def test_is_single_float():
    assert ia.is_single_float("A") == False
    assert ia.is_single_float(None) == False
    assert ia.is_single_float(1.2) == True
    assert ia.is_single_float(1.0) == True
    assert ia.is_single_float(np.ones((1,), dtype=np.float32)[0]) == True
    assert ia.is_single_float(1) == False
    assert ia.is_single_float(1234) == False
    assert ia.is_single_float(np.ones((1,), dtype=np.uint8)[0]) == False
    assert ia.is_single_float(np.ones((1,), dtype=np.int32)[0]) == False


def test_find():
    reseed()

    noop1 = iaa.Noop(name="Noop")
    fliplr = iaa.Fliplr(name="Fliplr")
    flipud = iaa.Flipud(name="Flipud")
    noop2 = iaa.Noop(name="Noop2")
    seq2 = iaa.Sequential([flipud, noop2], name="Seq2")
    seq1 = iaa.Sequential([noop1, fliplr, seq2], name="Seq")

    augs = seq1.find_augmenters_by_name("Seq")
    assert len(augs) == 1
    assert augs[0] == seq1

    augs = seq1.find_augmenters_by_name("Seq2")
    assert len(augs) == 1
    assert augs[0] == seq2

    augs = seq1.find_augmenters_by_names(["Seq", "Seq2"])
    assert len(augs) == 2
    assert augs[0] == seq1
    assert augs[1] == seq2

    augs = seq1.find_augmenters_by_name(r"Seq.*", regex=True)
    assert len(augs) == 2
    assert augs[0] == seq1
    assert augs[1] == seq2

    augs = seq1.find_augmenters(lambda aug, parents: aug.name in ["Seq", "Seq2"])
    assert len(augs) == 2
    assert augs[0] == seq1
    assert augs[1] == seq2

    augs = seq1.find_augmenters(lambda aug, parents: aug.name in ["Seq", "Seq2"] and len(parents) > 0)
    assert len(augs) == 1
    assert augs[0] == seq2

    augs = seq1.find_augmenters(lambda aug, parents: aug.name in ["Seq", "Seq2"], flat=False)
    assert len(augs) == 2
    assert augs[0] == seq1
    assert augs[1] == [seq2]


def test_remove():
    reseed()

    def get_seq():
        noop1 = iaa.Noop(name="Noop")
        fliplr = iaa.Fliplr(name="Fliplr")
        flipud = iaa.Flipud(name="Flipud")
        noop2 = iaa.Noop(name="Noop2")
        seq2 = iaa.Sequential([flipud, noop2], name="Seq2")
        seq1 = iaa.Sequential([noop1, fliplr, seq2], name="Seq")
        return seq1

    augs = get_seq()
    augs = augs.remove_augmenters(lambda aug, parents: aug.name == "Seq2")
    seqs = augs.find_augmenters_by_name(r"Seq.*", regex=True)
    assert len(seqs) == 1
    assert seqs[0].name == "Seq"

    augs = get_seq()
    augs = augs.remove_augmenters(lambda aug, parents: aug.name == "Seq2" and len(parents) == 0)
    seqs = augs.find_augmenters_by_name(r"Seq.*", regex=True)
    assert len(seqs) == 2
    assert seqs[0].name == "Seq"
    assert seqs[1].name == "Seq2"

    augs = get_seq()
    augs = augs.remove_augmenters(lambda aug, parents: True)
    assert augs is not None
    assert isinstance(augs, iaa.Noop)

    augs = get_seq()
    augs = augs.remove_augmenters(lambda aug, parents: True, noop_if_topmost=False)
    assert augs is None


def test_hooks():
    reseed()

    image = np.array([[0, 0, 1],
                      [0, 0, 1],
                      [0, 1, 1]], dtype=np.uint8)
    image_lr = np.array([[1, 0, 0],
                         [1, 0, 0],
                         [1, 1, 0]], dtype=np.uint8)
    image_ud = np.array([[0, 1, 1],
                         [0, 0, 1],
                         [0, 0, 1]], dtype=np.uint8)
    image_lrud = np.array([[1, 1, 0],
                           [1, 0, 0],
                           [1, 0, 0]], dtype=np.uint8)
    image = image[:, :, np.newaxis]
    image_lr = image_lr[:, :, np.newaxis]
    image_ud = image_ud[:, :, np.newaxis]
    image_lrud = image_lrud[:, :, np.newaxis]

    seq = iaa.Sequential([iaa.Fliplr(1.0), iaa.Flipud(1.0)])

    # preprocessing
    def preprocessor(images, augmenter, parents):
        img = np.copy(images)
        img[0][1, 1, 0] += 1
        return img
    hooks = ia.HooksImages(preprocessor=preprocessor)
    images_aug = seq.augment_images([image], hooks=hooks)
    expected = np.copy(image_lrud)
    expected[1, 1, 0] = 3
    assert np.array_equal(images_aug[0], expected)

    # postprocessing
    def postprocessor(images, augmenter, parents):
        img = np.copy(images)
        img[0][1, 1, 0] += 1
        return img
    hooks = ia.HooksImages(postprocessor=postprocessor)
    images_aug = seq.augment_images([image], hooks=hooks)
    expected = np.copy(image_lrud)
    expected[1, 1, 0] = 3
    assert np.array_equal(images_aug[0], expected)

    # propagating
    def propagator(images, augmenter, parents, default):
        if "Seq" in augmenter.name:
            return False
        else:
            return default
    hooks = ia.HooksImages(propagator=propagator)
    images_aug = seq.augment_images([image], hooks=hooks)
    assert np.array_equal(images_aug[0], image)

    # activation
    def activator(images, augmenter, parents, default):
        if "Flipud" in augmenter.name:
            return False
        else:
            return default
    hooks = ia.HooksImages(activator=activator)
    images_aug = seq.augment_images([image], hooks=hooks)
    assert np.array_equal(images_aug[0], image_lr)


def test_Noop():
    reseed()

    images = create_random_images((16, 70, 50, 3))
    keypoints = create_random_keypoints((16, 70, 50, 3), 4)
    aug = iaa.Noop()
    aug_det = aug.to_deterministic()

    observed = aug.augment_images(images)
    expected = images
    assert np.array_equal(observed, expected)

    observed = aug_det.augment_images(images)
    expected = images
    assert np.array_equal(observed, expected)

    observed = aug.augment_keypoints(keypoints)
    expected = keypoints
    assert keypoints_equal(observed, expected)

    observed = aug_det.augment_keypoints(keypoints)
    expected = keypoints
    assert keypoints_equal(observed, expected)


def test_Lambda():
    reseed()

    base_img = np.array([[0, 0, 1],
                         [0, 0, 1],
                         [0, 1, 1]], dtype=np.uint8)
    base_img = base_img[:, :, np.newaxis]
    images = np.array([base_img])
    images_list = [base_img]

    images_aug = images + 1
    images_aug_list = [image + 1 for image in images_list]

    keypoints = [ia.KeypointsOnImage([ia.Keypoint(x=0, y=0), ia.Keypoint(x=1, y=1),
                                      ia.Keypoint(x=2, y=2)], shape=base_img.shape)]
    keypoints_aug = [ia.KeypointsOnImage([ia.Keypoint(x=1, y=0), ia.Keypoint(x=2, y=1),
                                          ia.Keypoint(x=0, y=2)], shape=base_img.shape)]

    def func_images(images, random_state, parents, hooks):
        if isinstance(images, list):
            images = [image + 1 for image in images]
        else:
            images = images + 1
        return images

    def func_keypoints(keypoints_on_images, random_state, parents, hooks):
        for keypoints_on_image in keypoints_on_images:
            for kp in keypoints_on_image.keypoints:
                kp.x = (kp.x + 1) % 3
        return keypoints_on_images

    aug = iaa.Lambda(func_images, func_keypoints)
    aug_det = aug.to_deterministic()

    # check once that the augmenter can handle lists correctly
    observed = aug.augment_images(images_list)
    expected = images_aug_list
    assert array_equal_lists(observed, expected)

    observed = aug_det.augment_images(images_list)
    expected = images_aug_list
    assert array_equal_lists(observed, expected)

    for _ in sm.xrange(10):
        observed = aug.augment_images(images)
        expected = images_aug
        assert np.array_equal(observed, expected)

        observed = aug_det.augment_images(images)
        expected = images_aug
        assert np.array_equal(observed, expected)

        observed = aug.augment_keypoints(keypoints)
        expected = keypoints_aug
        assert keypoints_equal(observed, expected)

        observed = aug_det.augment_keypoints(keypoints)
        expected = keypoints_aug
        assert keypoints_equal(observed, expected)


def test_AssertLambda():
    reseed()

    base_img = np.array([[0, 0, 1],
                         [0, 0, 1],
                         [0, 1, 1]], dtype=np.uint8)
    base_img = base_img[:, :, np.newaxis]
    images = np.array([base_img])
    images_list = [base_img]

    keypoints = [ia.KeypointsOnImage([ia.Keypoint(x=0, y=0), ia.Keypoint(x=1, y=1),
                                      ia.Keypoint(x=2, y=2)], shape=base_img.shape)]

    def func_images_succeeds(images, random_state, parents, hooks):
        return images[0][0, 0] == 0 and images[0][2, 2] == 1

    def func_images_fails(images, random_state, parents, hooks):
        return images[0][0, 0] == 1

    def func_keypoints_succeeds(keypoints_on_images, random_state, parents, hooks):
        return keypoints_on_images[0].keypoints[0].x == 0 and keypoints_on_images[0].keypoints[2].x == 2

    def func_keypoints_fails(keypoints_on_images, random_state, parents, hooks):
        return keypoints_on_images[0].keypoints[0].x == 2

    aug_succeeds = iaa.AssertLambda(func_images_succeeds, func_keypoints_succeeds)
    aug_succeeds_det = aug_succeeds.to_deterministic()
    aug_fails = iaa.AssertLambda(func_images_fails, func_keypoints_fails)
    aug_fails_det = aug_fails.to_deterministic()

    # images as numpy array
    observed = aug_succeeds.augment_images(images)
    expected = images
    assert np.array_equal(observed, expected)

    try:
        observed = aug_fails.augment_images(images)
        errored = False
    except AssertionError as e:
        errored = True
    assert errored

    observed = aug_succeeds_det.augment_images(images)
    expected = images
    assert np.array_equal(observed, expected)

    try:
        observed = aug_fails.augment_images(images)
        errored = False
    except AssertionError as e:
        errored = True
    assert errored

    # Lists of images
    observed = aug_succeeds.augment_images(images_list)
    expected = images_list
    assert array_equal_lists(observed, expected)

    try:
        observed = aug_fails.augment_images(images_list)
        errored = False
    except AssertionError as e:
        errored = True
    assert errored

    observed = aug_succeeds_det.augment_images(images_list)
    expected = images_list
    assert array_equal_lists(observed, expected)

    try:
        observed = aug_fails.augment_images(images_list)
        errored = False
    except AssertionError as e:
        errored = True
    assert errored

    # keypoints
    observed = aug_succeeds.augment_keypoints(keypoints)
    expected = keypoints
    assert keypoints_equal(observed, expected)

    try:
        observed = aug_fails.augment_keypoints(keypoints)
        errored = False
    except AssertionError as e:
        errored = True
    assert errored

    observed = aug_succeeds_det.augment_keypoints(keypoints)
    expected = keypoints
    assert keypoints_equal(observed, expected)

    try:
        observed = aug_fails.augment_keypoints(keypoints)
        errored = False
    except AssertionError as e:
        errored = True
    assert errored


def test_AssertShape():
    reseed()

    base_img = np.array([[0, 0, 1, 0],
                         [0, 0, 1, 0],
                         [0, 1, 1, 0]], dtype=np.uint8)
    base_img = base_img[:, :, np.newaxis]
    images = np.array([base_img])
    images_list = [base_img]
    keypoints = [ia.KeypointsOnImage([ia.Keypoint(x=0, y=0), ia.Keypoint(x=1, y=1),
                                      ia.Keypoint(x=2, y=2)], shape=base_img.shape)]

    base_img_h4 = np.array([[0, 0, 1, 0],
                            [0, 0, 1, 0],
                            [0, 1, 1, 0],
                            [1, 0, 1, 0]], dtype=np.uint8)
    base_img_h4 = base_img_h4[:, :, np.newaxis]
    images_h4 = np.array([base_img_h4])
    keypoints_h4 = [ia.KeypointsOnImage([ia.Keypoint(x=0, y=0), ia.Keypoint(x=1, y=1),
                                         ia.Keypoint(x=2, y=2)], shape=base_img_h4.shape)]

    # image must have exactly shape (1, 3, 4, 1)
    aug = iaa.AssertShape((1, 3, 4, 1))
    aug_det = aug.to_deterministic()

    # check once that the augmenter can handle lists correctly
    observed = aug.augment_images(images_list)
    expected = images_list
    assert array_equal_lists(observed, expected)

    observed = aug_det.augment_images(images_list)
    expected = images_list
    assert array_equal_lists(observed, expected)

    for _ in sm.xrange(10):
        observed = aug.augment_images(images)
        expected = images
        assert np.array_equal(observed, expected)

        observed = aug_det.augment_images(images)
        expected = images
        assert np.array_equal(observed, expected)

        observed = aug.augment_keypoints(keypoints)
        expected = keypoints
        assert keypoints_equal(observed, expected)

        observed = aug_det.augment_keypoints(keypoints)
        expected = keypoints
        assert keypoints_equal(observed, expected)

        try:
            observed = aug.augment_images(images_h4)
            errored = False
        except AssertionError as e:
            errored = True
        assert errored

        try:
            observed = aug.augment_keypoints(keypoints_h4)
            errored = False
        except AssertionError as e:
            errored = True
        assert errored

    # any value for number of images allowed (None)
    aug = iaa.AssertShape((None, 3, 4, 1))
    aug_det = aug.to_deterministic()
    for _ in sm.xrange(10):
        observed = aug.augment_images(images)
        expected = images
        assert np.array_equal(observed, expected)

        observed = aug_det.augment_images(images)
        expected = images
        assert np.array_equal(observed, expected)

        observed = aug.augment_keypoints(keypoints)
        expected = keypoints
        assert keypoints_equal(observed, expected)

        observed = aug_det.augment_keypoints(keypoints)
        expected = keypoints
        assert keypoints_equal(observed, expected)

        try:
            observed = aug.augment_images(images_h4)
            errored = False
        except AssertionError as e:
            errored = True
        assert errored

        try:
            observed = aug.augment_keypoints(keypoints_h4)
            errored = False
        except AssertionError as e:
            errored = True
        assert errored

    # list of possible choices [1, 3, 5] for height
    aug = iaa.AssertShape((1, [1, 3, 5], 4, 1))
    aug_det = aug.to_deterministic()
    for _ in sm.xrange(10):
        observed = aug.augment_images(images)
        expected = images
        assert np.array_equal(observed, expected)

        observed = aug_det.augment_images(images)
        expected = images
        assert np.array_equal(observed, expected)

        observed = aug.augment_keypoints(keypoints)
        expected = keypoints
        assert keypoints_equal(observed, expected)

        observed = aug_det.augment_keypoints(keypoints)
        expected = keypoints
        assert keypoints_equal(observed, expected)

        try:
            observed = aug.augment_images(images_h4)
            errored = False
        except AssertionError as e:
            errored = True
        assert errored

        try:
            observed = aug.augment_keypoints(keypoints_h4)
            errored = False
        except AssertionError as e:
            errored = True
        assert errored

    # range of 1-3 for height (tuple comparison is a <= x < b, so we use (1,4) here)
    aug = iaa.AssertShape((1, (1, 4), 4, 1))
    aug_det = aug.to_deterministic()
    for _ in sm.xrange(10):
        observed = aug.augment_images(images)
        expected = images
        assert np.array_equal(observed, expected)

        observed = aug_det.augment_images(images)
        expected = images
        assert np.array_equal(observed, expected)

        observed = aug.augment_keypoints(keypoints)
        expected = keypoints
        assert keypoints_equal(observed, expected)

        observed = aug_det.augment_keypoints(keypoints)
        expected = keypoints
        assert keypoints_equal(observed, expected)

        try:
            observed = aug.augment_images(images_h4)
            errored = False
        except AssertionError as e:
            errored = True
        assert errored

        try:
            observed = aug.augment_keypoints(keypoints_h4)
            errored = False
        except AssertionError as e:
            errored = True
        assert errored


def test_Crop():
    reseed()

    base_img = np.array([[0, 0, 0],
                         [0, 1, 0],
                         [0, 0, 0]], dtype=np.uint8)
    base_img = base_img[:, :, np.newaxis]

    images = np.array([base_img])
    images_list = [base_img]

    keypoints = [ia.KeypointsOnImage([ia.Keypoint(x=0, y=0), ia.Keypoint(x=1, y=1),
                                      ia.Keypoint(x=2, y=2)], shape=base_img.shape)]

    # test crop by 1 pixel on each side
    crops = [
        (1, 0, 0, 0),
        (0, 1, 0, 0),
        (0, 0, 1, 0),
        (0, 0, 0, 1),
    ]
    for crop in crops:
        top, right, bottom, left = crop
        height, width = base_img.shape[0:2]
        aug = iaa.Crop(px=crop, keep_size=False)
        base_img_cropped = base_img[top:height-bottom, left:width-right, :]
        observed = aug.augment_images(images)
        assert np.array_equal(observed, np.array([base_img_cropped]))

        observed = aug.augment_images(images_list)
        assert array_equal_lists(observed, [base_img_cropped])

        keypoints_moved = [keypoints[0].shift(x=-left, y=-top)]
        observed = aug.augment_keypoints(keypoints)
        assert keypoints_equal(observed, keypoints_moved)

    # test crop by range of pixels
    crops = [
        ((0, 2), 0, 0, 0),
        (0, (0, 2), 0, 0),
        (0, 0, (0, 2), 0),
        (0, 0, 0, (0, 2)),
    ]
    for crop in crops:
        top, right, bottom, left = crop
        height, width = base_img.shape[0:2]
        aug = iaa.Crop(px=crop, keep_size=False)
        aug_det = aug.to_deterministic()

        images_cropped = []
        keypoints_cropped = []
        top_range = top if isinstance(top, tuple) else (top, top)
        right_range = right if isinstance(right, tuple) else (right, right)
        bottom_range = bottom if isinstance(bottom, tuple) else (bottom, bottom)
        left_range = left if isinstance(left, tuple) else (left, left)
        for top_val in sm.xrange(top_range[0], top_range[1]+1):
            for right_val in sm.xrange(right_range[0], right_range[1]+1):
                for bottom_val in sm.xrange(bottom_range[0], bottom_range[1]+1):
                    for left_val in sm.xrange(left_range[0], left_range[1]+1):

                        images_cropped.append(base_img[top_val:height-bottom_val, left_val:width-right_val, :])
                        keypoints_cropped.append(keypoints[0].shift(x=-left_val, y=-top_val))

        movements = []
        movements_det = []
        for i in sm.xrange(100):
            observed = aug.augment_images(images)

            matches = [1 if np.array_equal(observed, np.array([base_img_cropped])) else 0
                       for base_img_cropped in images_cropped]
            movements.append(np.argmax(np.array(matches)))
            assert any([val == 1 for val in matches])

            observed = aug_det.augment_images(images)
            matches = [1 if np.array_equal(observed, np.array([base_img_cropped])) else 0
                       for base_img_cropped in images_cropped]
            movements_det.append(np.argmax(np.array(matches)))
            assert any([val == 1 for val in matches])

            observed = aug.augment_images(images_list)
            assert any([array_equal_lists(observed, [base_img_cropped])
                        for base_img_cropped in images_cropped])

            observed = aug.augment_keypoints(keypoints)
            assert any([keypoints_equal(observed, [kp]) for kp in keypoints_cropped])

        assert len(set(movements)) == 3
        assert len(set(movements_det)) == 1

    # test crop by list of exact pixel values
    crops = [
        ([0, 2], 0, 0, 0),
        (0, [0, 2], 0, 0),
        (0, 0, [0, 2], 0),
        (0, 0, 0, [0, 2]),
    ]
    for crop in crops:
        top, right, bottom, left = crop
        height, width = base_img.shape[0:2]
        aug = iaa.Crop(px=crop, keep_size=False)
        aug_det = aug.to_deterministic()

        images_cropped = []
        keypoints_cropped = []
        top_range = top if isinstance(top, list) else [top]
        right_range = right if isinstance(right, list) else [right]
        bottom_range = bottom if isinstance(bottom, list) else [bottom]
        left_range = left if isinstance(left, list) else [left]
        for top_val in top_range:
            for right_val in right_range:
                for bottom_val in bottom_range:
                    for left_val in left_range:
                        images_cropped.append(base_img[top_val:height-bottom_val, left_val:width-right_val, :])
                        keypoints_cropped.append(keypoints[0].shift(x=-left_val, y=-top_val))

        movements = []
        movements_det = []
        for i in sm.xrange(100):
            observed = aug.augment_images(images)
            matches = [1 if np.array_equal(observed, np.array([base_img_cropped])) else 0
                       for base_img_cropped in images_cropped]
            movements.append(np.argmax(np.array(matches)))
            assert any([val == 1 for val in matches])

            observed = aug_det.augment_images(images)
            matches = [1 if np.array_equal(observed, np.array([base_img_cropped])) else 0
                       for base_img_cropped in images_cropped]
            movements_det.append(np.argmax(np.array(matches)))
            assert any([val == 1 for val in matches])

            observed = aug.augment_images(images_list)
            assert any([array_equal_lists(observed, [base_img_cropped])
                        for base_img_cropped in images_cropped])

            observed = aug.augment_keypoints(keypoints)
            assert any([keypoints_equal(observed, [kp]) for kp in keypoints_cropped])

        assert len(set(movements)) == 2
        assert len(set(movements_det)) == 1

    # TODO
    print("[Note] Crop by percentages is currently not tested.")
    print("[Note] Landmark projection after crop with resize is currently not tested.")


def test_Fliplr():
    reseed()

    base_img = np.array([[0, 0, 1],
                         [0, 0, 1],
                         [0, 1, 1]], dtype=np.uint8)
    base_img = base_img[:, :, np.newaxis]

    base_img_flipped = np.array([[1, 0, 0],
                                 [1, 0, 0],
                                 [1, 1, 0]], dtype=np.uint8)
    base_img_flipped = base_img_flipped[:, :, np.newaxis]

    images = np.array([base_img])
    images_flipped = np.array([base_img_flipped])

    keypoints = [ia.KeypointsOnImage([ia.Keypoint(x=0, y=0), ia.Keypoint(x=1, y=1),
                                      ia.Keypoint(x=2, y=2)], shape=base_img.shape)]
    keypoints_flipped = [ia.KeypointsOnImage([ia.Keypoint(x=2, y=0), ia.Keypoint(x=1, y=1),
                                              ia.Keypoint(x=0, y=2)], shape=base_img.shape)]

    # 0% chance of flip
    aug = iaa.Fliplr(0)
    aug_det = aug.to_deterministic()

    for _ in sm.xrange(10):
        observed = aug.augment_images(images)
        expected = images
        assert np.array_equal(observed, expected)

        observed = aug_det.augment_images(images)
        expected = images
        assert np.array_equal(observed, expected)

        observed = aug.augment_keypoints(keypoints)
        expected = keypoints
        assert keypoints_equal(observed, expected)

        observed = aug_det.augment_keypoints(keypoints)
        expected = keypoints
        assert keypoints_equal(observed, expected)

    # 100% chance of flip
    aug = iaa.Fliplr(1.0)
    aug_det = aug.to_deterministic()

    for _ in sm.xrange(10):
        observed = aug.augment_images(images)
        expected = images_flipped
        assert np.array_equal(observed, expected)

        observed = aug_det.augment_images(images)
        expected = images_flipped
        assert np.array_equal(observed, expected)

        observed = aug.augment_keypoints(keypoints)
        expected = keypoints_flipped
        assert keypoints_equal(observed, expected)

        observed = aug_det.augment_keypoints(keypoints)
        expected = keypoints_flipped
        assert keypoints_equal(observed, expected)

    # 50% chance of flip
    aug = iaa.Fliplr(0.5)
    aug_det = aug.to_deterministic()

    nb_iterations = 1000
    nb_images_flipped = 0
    nb_images_flipped_det = 0
    nb_keypoints_flipped = 0
    nb_keypoints_flipped_det = 0
    for _ in sm.xrange(nb_iterations):
        observed = aug.augment_images(images)
        if np.array_equal(observed, images_flipped):
            nb_images_flipped += 1

        observed = aug_det.augment_images(images)
        if np.array_equal(observed, images_flipped):
            nb_images_flipped_det += 1

        observed = aug.augment_keypoints(keypoints)
        if keypoints_equal(observed, keypoints_flipped):
            nb_keypoints_flipped += 1

        observed = aug_det.augment_keypoints(keypoints)
        if keypoints_equal(observed, keypoints_flipped):
            nb_keypoints_flipped_det += 1

    assert int(nb_iterations * 0.3) <= nb_images_flipped <= int(nb_iterations * 0.7)
    assert int(nb_iterations * 0.3) <= nb_keypoints_flipped <= int(nb_iterations * 0.7)
    assert nb_images_flipped_det in [0, nb_iterations]
    assert nb_keypoints_flipped_det in [0, nb_iterations]

    # 50% chance of flipped, multiple images, list as input
    images_multi = [base_img, base_img]
    aug = iaa.Fliplr(0.5)
    aug_det = aug.to_deterministic()
    nb_iterations = 1000
    nb_flipped_by_pos = [0] * len(images_multi)
    nb_flipped_by_pos_det = [0] * len(images_multi)
    for _ in sm.xrange(nb_iterations):
        observed = aug.augment_images(images_multi)
        for i in sm.xrange(len(images_multi)):
            if np.array_equal(observed[i], base_img_flipped):
                nb_flipped_by_pos[i] += 1

        observed = aug_det.augment_images(images_multi)
        for i in sm.xrange(len(images_multi)):
            if np.array_equal(observed[i], base_img_flipped):
                nb_flipped_by_pos_det[i] += 1

    for val in nb_flipped_by_pos:
        assert int(nb_iterations * 0.3) <= val <= int(nb_iterations * 0.7)

    for val in nb_flipped_by_pos_det:
        assert val in [0, nb_iterations]


def test_Flipud():
    reseed()

    base_img = np.array([[0, 0, 1],
                         [0, 0, 1],
                         [0, 1, 1]], dtype=np.uint8)
    base_img = base_img[:, :, np.newaxis]

    base_img_flipped = np.array([[0, 1, 1],
                                 [0, 0, 1],
                                 [0, 0, 1]], dtype=np.uint8)
    base_img_flipped = base_img_flipped[:, :, np.newaxis]

    images = np.array([base_img])
    images_flipped = np.array([base_img_flipped])

    keypoints = [ia.KeypointsOnImage([ia.Keypoint(x=0, y=0), ia.Keypoint(x=1, y=1),
                                      ia.Keypoint(x=2, y=2)], shape=base_img.shape)]
    keypoints_flipped = [ia.KeypointsOnImage([ia.Keypoint(x=0, y=2), ia.Keypoint(x=1, y=1),
                                              ia.Keypoint(x=2, y=0)], shape=base_img.shape)]

    # 0% chance of flip
    aug = iaa.Flipud(0)
    aug_det = aug.to_deterministic()

    for _ in sm.xrange(10):
        observed = aug.augment_images(images)
        expected = images
        assert np.array_equal(observed, expected)

        observed = aug_det.augment_images(images)
        expected = images
        assert np.array_equal(observed, expected)

        observed = aug.augment_keypoints(keypoints)
        expected = keypoints
        assert keypoints_equal(observed, expected)

        observed = aug_det.augment_keypoints(keypoints)
        expected = keypoints
        assert keypoints_equal(observed, expected)

    # 100% chance of flip
    aug = iaa.Flipud(1.0)
    aug_det = aug.to_deterministic()

    for _ in sm.xrange(10):
        observed = aug.augment_images(images)
        expected = images_flipped
        assert np.array_equal(observed, expected)

        observed = aug_det.augment_images(images)
        expected = images_flipped
        assert np.array_equal(observed, expected)

        observed = aug.augment_keypoints(keypoints)
        expected = keypoints_flipped
        assert keypoints_equal(observed, expected)

        observed = aug_det.augment_keypoints(keypoints)
        expected = keypoints_flipped
        assert keypoints_equal(observed, expected)

    # 50% chance of flip
    aug = iaa.Flipud(0.5)
    aug_det = aug.to_deterministic()

    nb_iterations = 1000
    nb_images_flipped = 0
    nb_images_flipped_det = 0
    nb_keypoints_flipped = 0
    nb_keypoints_flipped_det = 0
    for _ in sm.xrange(nb_iterations):
        observed = aug.augment_images(images)
        if np.array_equal(observed, images_flipped):
            nb_images_flipped += 1

        observed = aug_det.augment_images(images)
        if np.array_equal(observed, images_flipped):
            nb_images_flipped_det += 1

        observed = aug.augment_keypoints(keypoints)
        if keypoints_equal(observed, keypoints_flipped):
            nb_keypoints_flipped += 1

        observed = aug_det.augment_keypoints(keypoints)
        if keypoints_equal(observed, keypoints_flipped):
            nb_keypoints_flipped_det += 1

    assert int(nb_iterations * 0.3) <= nb_images_flipped <= int(nb_iterations * 0.7)
    assert int(nb_iterations * 0.3) <= nb_keypoints_flipped <= int(nb_iterations * 0.7)
    assert nb_images_flipped_det in [0, nb_iterations]
    assert nb_keypoints_flipped_det in [0, nb_iterations]

    # 50% chance of flipped, multiple images, list as input
    images_multi = [base_img, base_img]
    aug = iaa.Flipud(0.5)
    aug_det = aug.to_deterministic()
    nb_iterations = 1000
    nb_flipped_by_pos = [0] * len(images_multi)
    nb_flipped_by_pos_det = [0] * len(images_multi)
    for _ in sm.xrange(nb_iterations):
        observed = aug.augment_images(images_multi)
        for i in sm.xrange(len(images_multi)):
            if np.array_equal(observed[i], base_img_flipped):
                nb_flipped_by_pos[i] += 1

        observed = aug_det.augment_images(images_multi)
        for i in sm.xrange(len(images_multi)):
            if np.array_equal(observed[i], base_img_flipped):
                nb_flipped_by_pos_det[i] += 1

    for val in nb_flipped_by_pos:
        assert int(nb_iterations * 0.3) <= val <= int(nb_iterations * 0.7)

    for val in nb_flipped_by_pos_det:
        assert val in [0, nb_iterations]


def test_GaussianBlur():
    reseed()

    base_img = np.array([[0, 0, 0],
                         [0, 255, 0],
                         [0, 0, 0]], dtype=np.uint8)
    base_img = base_img[:, :, np.newaxis]

    images = np.array([base_img])
    images_list = [base_img]
    outer_pixels = ([], [])
    for i in sm.xrange(base_img.shape[0]):
        for j in sm.xrange(base_img.shape[1]):
            if i != j:
                outer_pixels[0].append(i)
                outer_pixels[1].append(j)

    keypoints = [ia.KeypointsOnImage([ia.Keypoint(x=0, y=0), ia.Keypoint(x=1, y=1),
                                      ia.Keypoint(x=2, y=2)], shape=base_img.shape)]

    # no blur, shouldnt change anything
    aug = iaa.GaussianBlur(sigma=0)
    aug_det = aug.to_deterministic()

    observed = aug.augment_images(images)
    expected = images
    assert np.array_equal(observed, expected)

    # weak blur of center pixel
    aug = iaa.GaussianBlur(sigma=0.5)
    aug_det = aug.to_deterministic()

    #np.set_printoptions(formatter={'float_kind': lambda x: "%.6f" % x})
    #from scipy import ndimage
    #images2 = np.copy(images).astype(np.float32)
    #images2[0, ...] = ndimage.gaussian_filter(images2[0, ...], 0.4)
    #print(images2)

    # images as numpy array
    observed = aug.augment_images(images)
    assert 100 < observed[0][1, 1] < 255
    assert (observed[0][outer_pixels[0], outer_pixels[1]] > 0).all()
    assert (observed[0][outer_pixels[0], outer_pixels[1]] < 50).all()

    observed = aug_det.augment_images(images)
    assert 100 < observed[0][1, 1] < 255
    assert (observed[0][outer_pixels[0], outer_pixels[1]] > 0).all()
    assert (observed[0][outer_pixels[0], outer_pixels[1]] < 50).all()

    # images as list
    observed = aug.augment_images(images_list)
    assert 100 < observed[0][1, 1] < 255
    assert (observed[0][outer_pixels[0], outer_pixels[1]] > 0).all()
    assert (observed[0][outer_pixels[0], outer_pixels[1]] < 50).all()

    observed = aug_det.augment_images(images_list)
    assert 100 < observed[0][1, 1] < 255
    assert (observed[0][outer_pixels[0], outer_pixels[1]] > 0).all()
    assert (observed[0][outer_pixels[0], outer_pixels[1]] < 50).all()

    # keypoints shouldnt be changed
    observed = aug.augment_keypoints(keypoints)
    expected = keypoints
    assert keypoints_equal(observed, expected)

    observed = aug_det.augment_keypoints(keypoints)
    expected = keypoints
    assert keypoints_equal(observed, expected)

    # varying blur sigmas
    aug = iaa.GaussianBlur(sigma=(0, 1))
    aug_det = aug.to_deterministic()

    last_aug = None
    last_aug_det = None
    nb_changed_aug = 0
    nb_changed_aug_det = 0
    nb_iterations = 1000
    for i in sm.xrange(nb_iterations):
        observed_aug = aug.augment_images(images)
        observed_aug_det = aug_det.augment_images(images)
        if i == 0:
            last_aug = observed_aug
            last_aug_det = observed_aug_det
        else:
            if not np.array_equal(observed_aug, last_aug):
                nb_changed_aug += 1
            if not np.array_equal(observed_aug_det, last_aug_det):
                nb_changed_aug_det += 1
            last_aug = observed_aug
            last_aug_det = observed_aug_det
    assert nb_changed_aug >= int(nb_iterations * 0.8)
    assert nb_changed_aug_det == 0

def test_AdditiveGaussianNoise():
    reseed()

    #base_img = np.array([[128, 128, 128],
    #                     [128, 128, 128],
    #                     [128, 128, 128]], dtype=np.uint8)
    base_img = np.ones((16, 16, 1), dtype=np.uint8) * 128
    #base_img = base_img[:, :, np.newaxis]

    images = np.array([base_img])
    images_list = [base_img]

    keypoints = [ia.KeypointsOnImage([ia.Keypoint(x=0, y=0), ia.Keypoint(x=1, y=1),
                                      ia.Keypoint(x=2, y=2)], shape=base_img.shape)]

    # no noise, shouldnt change anything
    aug = iaa.AdditiveGaussianNoise(loc=0, scale=0)
    aug_det = aug.to_deterministic()

    observed = aug.augment_images(images)
    expected = images
    assert np.array_equal(observed, expected)

    # zero-centered noise
    aug = iaa.AdditiveGaussianNoise(loc=0, scale=0.2)
    aug_det = aug.to_deterministic()

    observed = aug.augment_images(images)
    assert not np.array_equal(observed, images)

    observed = aug_det.augment_images(images)
    assert not np.array_equal(observed, images)

    observed = aug.augment_images(images_list)
    assert not array_equal_lists(observed, images_list)

    observed = aug_det.augment_images(images_list)
    assert not array_equal_lists(observed, images_list)

    observed = aug.augment_keypoints(keypoints)
    assert keypoints_equal(observed, keypoints)

    observed = aug_det.augment_keypoints(keypoints)
    assert keypoints_equal(observed, keypoints)

    # std correct?
    aug = iaa.AdditiveGaussianNoise(loc=0, scale=0.2 * 255)
    aug_det = aug.to_deterministic()
    images = np.ones((1, 1, 1, 1), dtype=np.uint8) * 128
    nb_iterations = 10000
    values = []
    for i in sm.xrange(nb_iterations):
        images_aug = aug.augment_images(images)
        values.append(images_aug[0, 0, 0, 0])
    values = np.array(values)
    assert np.min(values) == 0
    assert 0.1 < np.std(values) / 255.0 < 0.4

    # non-zero loc
    aug = iaa.AdditiveGaussianNoise(loc=0.25 * 255, scale=0.01 * 255)
    aug_det = aug.to_deterministic()
    images = np.ones((1, 1, 1, 1), dtype=np.uint8) * 128
    nb_iterations = 10000
    values = []
    for i in sm.xrange(nb_iterations):
        images_aug = aug.augment_images(images)
        values.append(images_aug[0, 0, 0, 0] - 128)
    values = np.array(values)
    assert 54 < np.average(values) < 74 # loc=0.25 should be around 255*0.25=64 average

    # varying locs
    aug = iaa.AdditiveGaussianNoise(loc=(0, 0.5 * 255), scale=0.0001 * 255)
    aug_det = aug.to_deterministic()
    images = np.ones((1, 1, 1, 1), dtype=np.uint8) * 128
    last_aug = None
    last_aug_det = None
    nb_changed_aug = 0
    nb_changed_aug_det = 0
    nb_iterations = 1000
    for i in sm.xrange(nb_iterations):
        observed_aug = aug.augment_images(images)
        observed_aug_det = aug_det.augment_images(images)
        if i == 0:
            last_aug = observed_aug
            last_aug_det = observed_aug_det
        else:
            if not np.array_equal(observed_aug, last_aug):
                nb_changed_aug += 1
            if not np.array_equal(observed_aug_det, last_aug_det):
                nb_changed_aug_det += 1
            last_aug = observed_aug
            last_aug_det = observed_aug_det
    assert nb_changed_aug >= int(nb_iterations * 0.95)
    assert nb_changed_aug_det == 0

    # varying stds
    aug = iaa.AdditiveGaussianNoise(loc=0, scale=(0.01 * 255, 0.2 * 255))
    aug_det = aug.to_deterministic()
    images = np.ones((1, 1, 1, 1), dtype=np.uint8) * 128
    last_aug = None
    last_aug_det = None
    nb_changed_aug = 0
    nb_changed_aug_det = 0
    nb_iterations = 1000
    for i in sm.xrange(nb_iterations):
        observed_aug = aug.augment_images(images)
        observed_aug_det = aug_det.augment_images(images)
        if i == 0:
            last_aug = observed_aug
            last_aug_det = observed_aug_det
        else:
            if not np.array_equal(observed_aug, last_aug):
                nb_changed_aug += 1
            if not np.array_equal(observed_aug_det, last_aug_det):
                nb_changed_aug_det += 1
            last_aug = observed_aug
            last_aug_det = observed_aug_det
    assert nb_changed_aug >= int(nb_iterations * 0.95)
    assert nb_changed_aug_det == 0


#def test_MultiplicativeGaussianNoise():
#    pass

#def test_ReplacingGaussianNoise():
#    pass


def test_Dropout():
    reseed()

    base_img = np.ones((512, 512, 1), dtype=np.uint8) * 255

    images = np.array([base_img])
    images_list = [base_img]

    keypoints = [ia.KeypointsOnImage([ia.Keypoint(x=0, y=0), ia.Keypoint(x=1, y=1),
                                      ia.Keypoint(x=2, y=2)], shape=base_img.shape)]

    # no dropout, shouldnt change anything
    aug = iaa.Dropout(p=0)
    observed = aug.augment_images(images)
    expected = images
    assert np.array_equal(observed, expected)

    observed = aug.augment_images(images_list)
    expected = images_list
    assert array_equal_lists(observed, expected)

    # 100% dropout, should drop everything
    aug = iaa.Dropout(p=1.0)
    observed = aug.augment_images(images)
    expected = np.zeros((1, 512, 512, 1), dtype=np.uint8)
    assert np.array_equal(observed, expected)

    observed = aug.augment_images(images_list)
    expected = [np.zeros((512, 512, 1), dtype=np.uint8)]
    assert array_equal_lists(observed, expected)

    # 50% dropout
    aug = iaa.Dropout(p=0.5)
    aug_det = aug.to_deterministic()

    observed = aug.augment_images(images)
    assert not np.array_equal(observed, images)
    percent_nonzero = len(observed.flatten().nonzero()[0]) \
                      / (base_img.shape[0] * base_img.shape[1] * base_img.shape[2])
    assert 0.35 <= (1 - percent_nonzero) <= 0.65

    observed = aug_det.augment_images(images)
    assert not np.array_equal(observed, images)
    percent_nonzero = len(observed.flatten().nonzero()[0]) \
                      / (base_img.shape[0] * base_img.shape[1] * base_img.shape[2])
    assert 0.35 <= (1 - percent_nonzero) <= 0.65

    observed = aug.augment_images(images_list)
    assert not array_equal_lists(observed, images_list)
    percent_nonzero = len(observed[0].flatten().nonzero()[0]) \
                      / (base_img.shape[0] * base_img.shape[1] * base_img.shape[2])
    assert 0.35 <= (1 - percent_nonzero) <= 0.65

    observed = aug_det.augment_images(images_list)
    assert not array_equal_lists(observed, images_list)
    percent_nonzero = len(observed[0].flatten().nonzero()[0]) \
                      / (base_img.shape[0] * base_img.shape[1] * base_img.shape[2])
    assert 0.35 <= (1 - percent_nonzero) <= 0.65

    observed = aug.augment_keypoints(keypoints)
    assert keypoints_equal(observed, keypoints)

    observed = aug_det.augment_keypoints(keypoints)
    assert keypoints_equal(observed, keypoints)

    # varying p
    aug = iaa.Dropout(p=(0.0, 1.0))
    aug_det = aug.to_deterministic()
    images = np.ones((1, 8, 8, 1), dtype=np.uint8) * 255
    last_aug = None
    last_aug_det = None
    nb_changed_aug = 0
    nb_changed_aug_det = 0
    nb_iterations = 1000
    for i in sm.xrange(nb_iterations):
        observed_aug = aug.augment_images(images)
        observed_aug_det = aug_det.augment_images(images)
        if i == 0:
            last_aug = observed_aug
            last_aug_det = observed_aug_det
        else:
            if not np.array_equal(observed_aug, last_aug):
                nb_changed_aug += 1
            if not np.array_equal(observed_aug_det, last_aug_det):
                nb_changed_aug_det += 1
            last_aug = observed_aug
            last_aug_det = observed_aug_det
    assert nb_changed_aug >= int(nb_iterations * 0.95)
    assert nb_changed_aug_det == 0


def test_Multiply():
    reseed()

    base_img = np.ones((3, 3, 1), dtype=np.uint8) * 100
    images = np.array([base_img])
    images_list = [base_img]
    keypoints = [ia.KeypointsOnImage([ia.Keypoint(x=0, y=0), ia.Keypoint(x=1, y=1),
                                      ia.Keypoint(x=2, y=2)], shape=base_img.shape)]

    # no multiply, shouldnt change anything
    aug = iaa.Multiply(mul=1.0)
    aug_det = aug.to_deterministic()

    observed = aug.augment_images(images)
    expected = images
    assert np.array_equal(observed, expected)

    observed = aug.augment_images(images_list)
    expected = images_list
    assert array_equal_lists(observed, expected)

    observed = aug_det.augment_images(images)
    expected = images
    assert np.array_equal(observed, expected)

    observed = aug_det.augment_images(images_list)
    expected = images_list
    assert array_equal_lists(observed, expected)

    # multiply >1.0
    aug = iaa.Multiply(mul=1.2)
    aug_det = aug.to_deterministic()

    observed = aug.augment_images(images)
    expected = np.ones((1, 3, 3, 1), dtype=np.uint8) * 120
    assert np.array_equal(observed, expected)

    observed = aug.augment_images(images_list)
    expected = [np.ones((3, 3, 1), dtype=np.uint8) * 120]
    assert array_equal_lists(observed, expected)

    observed = aug_det.augment_images(images)
    expected = np.ones((1, 3, 3, 1), dtype=np.uint8) * 120
    assert np.array_equal(observed, expected)

    observed = aug_det.augment_images(images_list)
    expected = [np.ones((3, 3, 1), dtype=np.uint8) * 120]
    assert array_equal_lists(observed, expected)

    # multiply <1.0
    aug = iaa.Multiply(mul=0.8)
    aug_det = aug.to_deterministic()

    observed = aug.augment_images(images)
    expected = np.ones((1, 3, 3, 1), dtype=np.uint8) * 80
    assert np.array_equal(observed, expected)

    observed = aug.augment_images(images_list)
    expected = [np.ones((3, 3, 1), dtype=np.uint8) * 80]
    assert array_equal_lists(observed, expected)

    observed = aug_det.augment_images(images)
    expected = np.ones((1, 3, 3, 1), dtype=np.uint8) * 80
    assert np.array_equal(observed, expected)

    observed = aug_det.augment_images(images_list)
    expected = [np.ones((3, 3, 1), dtype=np.uint8) * 80]
    assert array_equal_lists(observed, expected)

    # keypoints shouldnt be changed
    aug = iaa.Multiply(mul=1.2)
    aug_det = iaa.Multiply(mul=1.2)
    observed = aug.augment_keypoints(keypoints)
    expected = keypoints
    assert keypoints_equal(observed, expected)

    observed = aug_det.augment_keypoints(keypoints)
    expected = keypoints
    assert keypoints_equal(observed, expected)

    # varying multiply factors
    aug = iaa.Multiply(mul=(0, 2.0))
    aug_det = aug.to_deterministic()

    last_aug = None
    last_aug_det = None
    nb_changed_aug = 0
    nb_changed_aug_det = 0
    nb_iterations = 1000
    for i in sm.xrange(nb_iterations):
        observed_aug = aug.augment_images(images)
        observed_aug_det = aug_det.augment_images(images)
        if i == 0:
            last_aug = observed_aug
            last_aug_det = observed_aug_det
        else:
            if not np.array_equal(observed_aug, last_aug):
                nb_changed_aug += 1
            if not np.array_equal(observed_aug_det, last_aug_det):
                nb_changed_aug_det += 1
            last_aug = observed_aug
            last_aug_det = observed_aug_det
    assert nb_changed_aug >= int(nb_iterations * 0.95)
    assert nb_changed_aug_det == 0

def test_Affine():
    reseed()

    base_img = np.array([[0, 0, 0],
                         [0, 255, 0],
                         [0, 0, 0]], dtype=np.uint8)
    base_img = base_img[:, :, np.newaxis]

    images = np.array([base_img])
    images_list = [base_img]
    outer_pixels = ([], [])
    for i in sm.xrange(base_img.shape[0]):
        for j in sm.xrange(base_img.shape[1]):
            if i != j:
                outer_pixels[0].append(i)
                outer_pixels[1].append(j)

    keypoints = [ia.KeypointsOnImage([ia.Keypoint(x=0, y=0), ia.Keypoint(x=1, y=1),
                                      ia.Keypoint(x=2, y=2)], shape=base_img.shape)]

    # no translation/scale/rotate/shear, shouldnt change nothing
    aug = iaa.Affine(scale=1.0, translate_px=0, rotate=0, shear=0)
    aug_det = aug.to_deterministic()

    observed = aug.augment_images(images)
    expected = images
    assert np.array_equal(observed, expected)

    observed = aug_det.augment_images(images)
    expected = images
    assert np.array_equal(observed, expected)

    observed = aug.augment_images(images_list)
    expected = images_list
    assert array_equal_lists(observed, expected)

    observed = aug_det.augment_images(images_list)
    expected = images_list
    assert array_equal_lists(observed, expected)

    observed = aug.augment_keypoints(keypoints)
    expected = keypoints
    assert keypoints_equal(observed, expected)

    observed = aug_det.augment_keypoints(keypoints)
    expected = keypoints
    assert keypoints_equal(observed, expected)

    # ---------------------
    # scale
    # ---------------------
    # zoom in
    aug = iaa.Affine(scale=1.75, translate_px=0, rotate=0, shear=0)
    aug_det = aug.to_deterministic()

    observed = aug.augment_images(images)
    assert observed[0][1, 1] > 250
    assert (observed[0][outer_pixels[0], outer_pixels[1]] > 20).all()
    assert (observed[0][outer_pixels[0], outer_pixels[1]] < 150).all()

    observed = aug_det.augment_images(images)
    assert observed[0][1, 1] > 250
    assert (observed[0][outer_pixels[0], outer_pixels[1]] > 20).all()
    assert (observed[0][outer_pixels[0], outer_pixels[1]] < 150).all()

    observed = aug.augment_images(images_list)
    assert observed[0][1, 1] > 250
    assert (observed[0][outer_pixels[0], outer_pixels[1]] > 20).all()
    assert (observed[0][outer_pixels[0], outer_pixels[1]] < 150).all()

    observed = aug_det.augment_images(images_list)
    assert observed[0][1, 1] > 250
    assert (observed[0][outer_pixels[0], outer_pixels[1]] > 20).all()
    assert (observed[0][outer_pixels[0], outer_pixels[1]] < 150).all()

    observed = aug.augment_keypoints(keypoints)
    assert observed[0].keypoints[0].x < 0
    assert observed[0].keypoints[0].y < 0
    assert observed[0].keypoints[1].x == 1
    assert observed[0].keypoints[1].y == 1
    assert observed[0].keypoints[2].x > 2
    assert observed[0].keypoints[2].y > 2

    observed = aug_det.augment_keypoints(keypoints)
    assert observed[0].keypoints[0].x < 0
    assert observed[0].keypoints[0].y < 0
    assert observed[0].keypoints[1].x == 1
    assert observed[0].keypoints[1].y == 1
    assert observed[0].keypoints[2].x > 2
    assert observed[0].keypoints[2].y > 2

    # zoom in only on x axis
    aug = iaa.Affine(scale={"x": 1.75, "y": 1.0}, translate_px=0, rotate=0, shear=0)
    aug_det = aug.to_deterministic()

    observed = aug.augment_images(images)
    assert observed[0][1, 1] > 250
    assert (observed[0][[1, 1], [0, 2]] > 20).all()
    assert (observed[0][[1, 1], [0, 2]] < 150).all()
    assert (observed[0][0, :] < 5).all()
    assert (observed[0][2, :] < 5).all()

    observed = aug_det.augment_images(images)
    assert observed[0][1, 1] > 250
    assert (observed[0][[1, 1], [0, 2]] > 20).all()
    assert (observed[0][[1, 1], [0, 2]] < 150).all()
    assert (observed[0][0, :] < 5).all()
    assert (observed[0][2, :] < 5).all()

    observed = aug.augment_images(images_list)
    assert observed[0][1, 1] > 250
    assert (observed[0][[1, 1], [0, 2]] > 20).all()
    assert (observed[0][[1, 1], [0, 2]] < 150).all()
    assert (observed[0][0, :] < 5).all()
    assert (observed[0][2, :] < 5).all()

    observed = aug_det.augment_images(images_list)
    assert observed[0][1, 1] > 250
    assert (observed[0][[1, 1], [0, 2]] > 20).all()
    assert (observed[0][[1, 1], [0, 2]] < 150).all()
    assert (observed[0][0, :] < 5).all()
    assert (observed[0][2, :] < 5).all()

    observed = aug.augment_keypoints(keypoints)
    assert observed[0].keypoints[0].x < 0
    assert observed[0].keypoints[0].y == 0
    assert observed[0].keypoints[1].x == 1
    assert observed[0].keypoints[1].y == 1
    assert observed[0].keypoints[2].x > 2
    assert observed[0].keypoints[2].y == 2

    observed = aug_det.augment_keypoints(keypoints)
    assert observed[0].keypoints[0].x < 0
    assert observed[0].keypoints[0].y == 0
    assert observed[0].keypoints[1].x == 1
    assert observed[0].keypoints[1].y == 1
    assert observed[0].keypoints[2].x > 2
    assert observed[0].keypoints[2].y == 2

    # zoom in only on y axis
    aug = iaa.Affine(scale={"x": 1.0, "y": 1.75}, translate_px=0, rotate=0, shear=0)
    aug_det = aug.to_deterministic()

    observed = aug.augment_images(images)
    assert observed[0][1, 1] > 250
    assert (observed[0][[0, 2], [1, 1]] > 20).all()
    assert (observed[0][[0, 2], [1, 1]] < 150).all()
    assert (observed[0][:, 0] < 5).all()
    assert (observed[0][:, 2] < 5).all()

    observed = aug_det.augment_images(images)
    assert observed[0][1, 1] > 250
    assert (observed[0][[0, 2], [1, 1]] > 20).all()
    assert (observed[0][[0, 2], [1, 1]] < 150).all()
    assert (observed[0][:, 0] < 5).all()
    assert (observed[0][:, 2] < 5).all()

    observed = aug.augment_images(images_list)
    assert observed[0][1, 1] > 250
    assert (observed[0][[0, 2], [1, 1]] > 20).all()
    assert (observed[0][[0, 2], [1, 1]] < 150).all()
    assert (observed[0][:, 0] < 5).all()
    assert (observed[0][:, 2] < 5).all()

    observed = aug_det.augment_images(images_list)
    assert observed[0][1, 1] > 250
    assert (observed[0][[0, 2], [1, 1]] > 20).all()
    assert (observed[0][[0, 2], [1, 1]] < 150).all()
    assert (observed[0][:, 0] < 5).all()
    assert (observed[0][:, 2] < 5).all()

    observed = aug.augment_keypoints(keypoints)
    assert observed[0].keypoints[0].x == 0
    assert observed[0].keypoints[0].y < 0
    assert observed[0].keypoints[1].x == 1
    assert observed[0].keypoints[1].y == 1
    assert observed[0].keypoints[2].x == 2
    assert observed[0].keypoints[2].y > 2

    observed = aug_det.augment_keypoints(keypoints)
    assert observed[0].keypoints[0].x == 0
    assert observed[0].keypoints[0].y < 0
    assert observed[0].keypoints[1].x == 1
    assert observed[0].keypoints[1].y == 1
    assert observed[0].keypoints[2].x == 2
    assert observed[0].keypoints[2].y > 2

    # zoom out
    # this one uses a 4x4 area of all 255, which is zoomed out to a 4x4 area
    # in which the center 2x2 area is 255
    # zoom in should probably be adapted to this style
    # no separate tests here for x/y axis, should work fine if zoom in works with that
    aug = iaa.Affine(scale=0.49, translate_px=0, rotate=0, shear=0)
    aug_det = aug.to_deterministic()

    image = np.ones((4, 4, 1), dtype=np.uint8) * 255
    images = np.array([image])
    images_list = [image]
    outer_pixels = ([], [])
    for y in sm.xrange(4):
        xs = sm.xrange(4) if y in [0, 3] else [0, 3]
        for x in xs:
            outer_pixels[0].append(y)
            outer_pixels[1].append(x)
    inner_pixels = ([1, 1, 2, 2], [1, 2, 1, 2])
    keypoints = [ia.KeypointsOnImage([ia.Keypoint(x=0, y=0), ia.Keypoint(x=3, y=0),
                                      ia.Keypoint(x=0, y=3), ia.Keypoint(x=3, y=3)],
                                     shape=base_img.shape)]
    keypoints_aug = [ia.KeypointsOnImage([ia.Keypoint(x=1, y=1), ia.Keypoint(x=2, y=1),
                                          ia.Keypoint(x=1, y=2), ia.Keypoint(x=2, y=2)],
                                         shape=base_img.shape)]

    observed = aug.augment_images(images)
    assert (observed[0][outer_pixels] < 25).all()
    assert (observed[0][inner_pixels] > 200).all()

    observed = aug_det.augment_images(images)
    assert (observed[0][outer_pixels] < 25).all()
    assert (observed[0][inner_pixels] > 200).all()

    observed = aug.augment_images(images_list)
    assert (observed[0][outer_pixels] < 25).all()
    assert (observed[0][inner_pixels] > 200).all()

    observed = aug_det.augment_images(images_list)
    assert (observed[0][outer_pixels] < 25).all()
    assert (observed[0][inner_pixels] > 200).all()

    observed = aug.augment_keypoints(keypoints)
    assert keypoints_equal(observed, keypoints_aug)

    observed = aug_det.augment_keypoints(keypoints)
    assert keypoints_equal(observed, keypoints_aug)

    # varying scales
    aug = iaa.Affine(scale={"x": (0.5, 1.5), "y": (0.5, 1.5)}, translate_px=0,
                     rotate=0, shear=0)
    aug_det = aug.to_deterministic()

    image = np.array([[0, 0, 0, 0, 0],
                      [0, 1, 1, 1, 0],
                      [0, 1, 2, 1, 0],
                      [0, 1, 1, 1, 0],
                      [0, 0, 0, 0, 0]], dtype=np.uint8) * 100
    image = image[:, :, np.newaxis]
    images_list = [image]
    images = np.array([image])

    last_aug = None
    last_aug_det = None
    nb_changed_aug = 0
    nb_changed_aug_det = 0
    nb_iterations = 1000
    for i in sm.xrange(nb_iterations):
        observed_aug = aug.augment_images(images)
        observed_aug_det = aug_det.augment_images(images)
        if i == 0:
            last_aug = observed_aug
            last_aug_det = observed_aug_det
        else:
            if not np.array_equal(observed_aug, last_aug):
                nb_changed_aug += 1
            if not np.array_equal(observed_aug_det, last_aug_det):
                nb_changed_aug_det += 1
            last_aug = observed_aug
            last_aug_det = observed_aug_det
    assert nb_changed_aug >= int(nb_iterations * 0.8)
    assert nb_changed_aug_det == 0

    # ---------------------
    # translate
    # ---------------------
    # move one pixel to the right
    aug = iaa.Affine(scale=1.0, translate_px={"x": 1, "y": 0}, rotate=0, shear=0)
    aug_det = aug.to_deterministic()

    image = np.zeros((3, 3, 1), dtype=np.uint8)
    image_aug = np.copy(image)
    image[1, 1] = 255
    image_aug[1, 2] = 255
    images = np.array([image])
    images_aug = np.array([image_aug])
    images_list = [image]
    images_aug_list = [image_aug]
    keypoints = [ia.KeypointsOnImage([ia.Keypoint(x=1, y=1)], shape=base_img.shape)]
    keypoints_aug = [ia.KeypointsOnImage([ia.Keypoint(x=2, y=1)], shape=base_img.shape)]

    observed = aug.augment_images(images)
    assert np.array_equal(observed, images_aug)

    observed = aug_det.augment_images(images)
    assert np.array_equal(observed, images_aug)

    observed = aug.augment_images(images_list)
    assert array_equal_lists(observed, images_aug_list)

    observed = aug_det.augment_images(images_list)
    assert array_equal_lists(observed, images_aug_list)

    observed = aug.augment_keypoints(keypoints)
    assert keypoints_equal(observed, keypoints_aug)

    observed = aug_det.augment_keypoints(keypoints)
    assert keypoints_equal(observed, keypoints_aug)

    # move one pixel to the bottom
    aug = iaa.Affine(scale=1.0, translate_px={"x": 0, "y": 1}, rotate=0, shear=0)
    aug_det = aug.to_deterministic()

    image = np.zeros((3, 3, 1), dtype=np.uint8)
    image_aug = np.copy(image)
    image[1, 1] = 255
    image_aug[2, 1] = 255
    images = np.array([image])
    images_aug = np.array([image_aug])
    images_list = [image]
    images_aug_list = [image_aug]
    keypoints = [ia.KeypointsOnImage([ia.Keypoint(x=1, y=1)], shape=base_img.shape)]
    keypoints_aug = [ia.KeypointsOnImage([ia.Keypoint(x=1, y=2)], shape=base_img.shape)]

    observed = aug.augment_images(images)
    assert np.array_equal(observed, images_aug)

    observed = aug_det.augment_images(images)
    assert np.array_equal(observed, images_aug)

    observed = aug.augment_images(images_list)
    assert array_equal_lists(observed, images_aug_list)

    observed = aug_det.augment_images(images_list)
    assert array_equal_lists(observed, images_aug_list)

    observed = aug.augment_keypoints(keypoints)
    assert keypoints_equal(observed, keypoints_aug)

    observed = aug_det.augment_keypoints(keypoints)
    assert keypoints_equal(observed, keypoints_aug)

    # move 33% (one pixel) to the right
    aug = iaa.Affine(scale=1.0, translate_percent={"x": 0.3333, "y": 0}, rotate=0, shear=0)
    aug_det = aug.to_deterministic()

    image = np.zeros((3, 3, 1), dtype=np.uint8)
    image_aug = np.copy(image)
    image[1, 1] = 255
    image_aug[1, 2] = 255
    images = np.array([image])
    images_aug = np.array([image_aug])
    images_list = [image]
    images_aug_list = [image_aug]
    keypoints = [ia.KeypointsOnImage([ia.Keypoint(x=1, y=1)], shape=base_img.shape)]
    keypoints_aug = [ia.KeypointsOnImage([ia.Keypoint(x=2, y=1)], shape=base_img.shape)]

    observed = aug.augment_images(images)
    assert np.array_equal(observed, images_aug)

    observed = aug_det.augment_images(images)
    assert np.array_equal(observed, images_aug)

    observed = aug.augment_images(images_list)
    assert array_equal_lists(observed, images_aug_list)

    observed = aug_det.augment_images(images_list)
    assert array_equal_lists(observed, images_aug_list)

    observed = aug.augment_keypoints(keypoints)
    assert keypoints_equal(observed, keypoints_aug)

    observed = aug_det.augment_keypoints(keypoints)
    assert keypoints_equal(observed, keypoints_aug)

    # move 33% (one pixel) to the bottom
    aug = iaa.Affine(scale=1.0, translate_percent={"x": 0, "y": 0.3333}, rotate=0, shear=0)
    aug_det = aug.to_deterministic()

    image = np.zeros((3, 3, 1), dtype=np.uint8)
    image_aug = np.copy(image)
    image[1, 1] = 255
    image_aug[2, 1] = 255
    images = np.array([image])
    images_aug = np.array([image_aug])
    images_list = [image]
    images_aug_list = [image_aug]
    keypoints = [ia.KeypointsOnImage([ia.Keypoint(x=1, y=1)], shape=base_img.shape)]
    keypoints_aug = [ia.KeypointsOnImage([ia.Keypoint(x=1, y=2)], shape=base_img.shape)]

    observed = aug.augment_images(images)
    assert np.array_equal(observed, images_aug)

    observed = aug_det.augment_images(images)
    assert np.array_equal(observed, images_aug)

    observed = aug.augment_images(images_list)
    assert array_equal_lists(observed, images_aug_list)

    observed = aug_det.augment_images(images_list)
    assert array_equal_lists(observed, images_aug_list)

    observed = aug.augment_keypoints(keypoints)
    assert keypoints_equal(observed, keypoints_aug)

    observed = aug_det.augment_keypoints(keypoints)
    assert keypoints_equal(observed, keypoints_aug)

    # 0-1px to left/right and 0-1px to top/bottom
    aug = iaa.Affine(scale=1.0, translate_px={"x": (-1, 1), "y": (-1, 1)}, rotate=0, shear=0)
    aug_det = aug.to_deterministic()
    last_aug = None
    last_aug_det = None
    nb_changed_aug = 0
    nb_changed_aug_det = 0
    nb_iterations = 1000
    centers_aug = np.copy(image).astype(np.int32) * 0
    centers_aug_det = np.copy(image).astype(np.int32) * 0
    for i in sm.xrange(nb_iterations):
        observed_aug = aug.augment_images(images)
        observed_aug_det = aug_det.augment_images(images)
        if i == 0:
            last_aug = observed_aug
            last_aug_det = observed_aug_det
        else:
            if not np.array_equal(observed_aug, last_aug):
                nb_changed_aug += 1
            if not np.array_equal(observed_aug_det, last_aug_det):
                nb_changed_aug_det += 1
            last_aug = observed_aug
            last_aug_det = observed_aug_det

        assert len(observed_aug[0].nonzero()[0]) == 1
        assert len(observed_aug_det[0].nonzero()[0]) == 1
        centers_aug += (observed_aug[0] > 0)
        centers_aug_det += (observed_aug_det[0] > 0)

    assert nb_changed_aug >= int(nb_iterations * 0.7)
    assert nb_changed_aug_det == 0
    assert (centers_aug > int(nb_iterations * (1/9 * 0.6))).all()
    assert (centers_aug < int(nb_iterations * (1/9 * 1.4))).all()

    # ---------------------
    # rotate
    # ---------------------
    # rotate by 45 degrees
    aug = iaa.Affine(scale=1.0, translate_px=0, rotate=90, shear=0)
    aug_det = aug.to_deterministic()

    image = np.zeros((3, 3, 1), dtype=np.uint8)
    image_aug = np.copy(image)
    image[1, :] = 255
    image_aug[0, 1] = 255
    image_aug[1, 1] = 255
    image_aug[2, 1] = 255
    images = np.array([image])
    images_aug = np.array([image_aug])
    images_list = [image]
    images_aug_list = [image_aug]
    keypoints = [ia.KeypointsOnImage([ia.Keypoint(x=0, y=1), ia.Keypoint(x=1, y=1),
                                      ia.Keypoint(x=2, y=1)], shape=base_img.shape)]
    keypoints_aug = [ia.KeypointsOnImage([ia.Keypoint(x=1, y=0), ia.Keypoint(x=1, y=1),
                                          ia.Keypoint(x=1, y=2)], shape=base_img.shape)]

    observed = aug.augment_images(images)
    observed[observed >= 100] = 255
    observed[observed < 100] = 0
    assert np.array_equal(observed, images_aug)

    observed = aug_det.augment_images(images)
    observed[observed >= 100] = 255
    observed[observed < 100] = 0
    assert np.array_equal(observed, images_aug)

    observed = aug.augment_images(images_list)
    observed[0][observed[0] >= 100] = 255
    observed[0][observed[0] < 100] = 0
    assert array_equal_lists(observed, images_aug_list)

    observed = aug_det.augment_images(images_list)
    observed[0][observed[0] >= 100] = 255
    observed[0][observed[0] < 100] = 0
    assert array_equal_lists(observed, images_aug_list)

    observed = aug.augment_keypoints(keypoints)
    assert keypoints_equal(observed, keypoints_aug)

    observed = aug_det.augment_keypoints(keypoints)
    assert keypoints_equal(observed, keypoints_aug)

    # random rotation 0-364 degrees
    aug = iaa.Affine(scale=1.0, translate_px=0, rotate=(0, 364), shear=0)
    aug_det = aug.to_deterministic()
    last_aug = None
    last_aug_det = None
    nb_changed_aug = 0
    nb_changed_aug_det = 0
    nb_iterations = 1000
    pixels_sums_aug = np.copy(image).astype(np.int32) * 0
    pixels_sums_aug_det = np.copy(image).astype(np.int32) * 0
    for i in sm.xrange(nb_iterations):
        observed_aug = aug.augment_images(images)
        observed_aug_det = aug_det.augment_images(images)
        if i == 0:
            last_aug = observed_aug
            last_aug_det = observed_aug_det
        else:
            if not np.array_equal(observed_aug, last_aug):
                nb_changed_aug += 1
            if not np.array_equal(observed_aug_det, last_aug_det):
                nb_changed_aug_det += 1
            last_aug = observed_aug
            last_aug_det = observed_aug_det

        #assert len(observed_aug[0].nonzero()[0]) == 1
        #assert len(observed_aug_det[0].nonzero()[0]) == 1
        pixels_sums_aug += (observed_aug[0] > 100)
        pixels_sums_aug_det += (observed_aug_det[0] > 100)

    assert nb_changed_aug >= int(nb_iterations * 0.9)
    assert nb_changed_aug_det == 0
    # center pixel, should always be white when rotating line around center
    assert pixels_sums_aug[1, 1] > (nb_iterations * 0.98)
    assert pixels_sums_aug[1, 1] < (nb_iterations * 1.02)

    # outer pixels, should sometimes be white
    # the values here had to be set quite tolerant, the middle pixels at top/left/bottom/right get more activation than expected
    outer_pixels = ([0, 0, 0, 1, 1, 2, 2, 2], [0, 1, 2, 0, 2, 0, 1, 2])
    assert (pixels_sums_aug[outer_pixels] > int(nb_iterations * (2/8 * 0.4))).all()
    assert (pixels_sums_aug[outer_pixels] < int(nb_iterations * (2/8 * 2.0))).all()

    # ---------------------
    # shear
    # ---------------------
    # TODO
    print("[Note] There is currently no test for shear in test_Affine().")

    # ---------------------
    # cval
    # ---------------------
    aug = iaa.Affine(scale=1.0, translate_px=100, rotate=0, shear=0, cval=128)
    aug_det = aug.to_deterministic()

    image = np.ones((3, 3, 1), dtype=np.uint8) * 255
    image_aug = np.copy(image)
    images = np.array([image])
    images_list = [image]

    observed = aug.augment_images(images)
    assert (observed[0] > 128 - 30).all()
    assert (observed[0] < 128 + 30).all()

    observed = aug_det.augment_images(images)
    assert (observed[0] > 128 - 30).all()
    assert (observed[0] < 128 + 30).all()

    observed = aug.augment_images(images_list)
    assert (observed[0] > 128 - 30).all()
    assert (observed[0] < 128 + 30).all()

    observed = aug_det.augment_images(images_list)
    assert (observed[0] > 128 - 30).all()
    assert (observed[0] < 128 + 30).all()

    # random cvals
    aug = iaa.Affine(scale=1.0, translate_px=100, rotate=0, shear=0, cval=(0, 255))
    aug_det = aug.to_deterministic()
    last_aug = None
    last_aug_det = None
    nb_changed_aug = 0
    nb_changed_aug_det = 0
    nb_iterations = 1000
    averages = []
    for i in sm.xrange(nb_iterations):
        observed_aug = aug.augment_images(images)
        observed_aug_det = aug_det.augment_images(images)
        if i == 0:
            last_aug = observed_aug
            last_aug_det = observed_aug_det
        else:
            if not np.array_equal(observed_aug, last_aug):
                nb_changed_aug += 1
            if not np.array_equal(observed_aug_det, last_aug_det):
                nb_changed_aug_det += 1
            last_aug = observed_aug
            last_aug_det = observed_aug_det

        averages.append(int(np.average(observed_aug)))

    assert nb_changed_aug >= int(nb_iterations * 0.9)
    assert nb_changed_aug_det == 0
    # center pixel, should always be white when rotating line around center
    assert pixels_sums_aug[1, 1] > (nb_iterations * 0.98)
    assert pixels_sums_aug[1, 1] < (nb_iterations * 1.02)
    assert len(set(averages)) > 200

    # ---------------------
    # order
    # ---------------------
    # TODO
    print("[Note] There is currently no test for (interpolation) order in test_Affine().")


def test_ElasticTransformation():
    reseed()
    # TODO
    print("[Note] Elastic Transformations are currently not tested.")


def test_Sequential():
    reseed()

    image = np.array([[0, 1, 1],
                      [0, 0, 1],
                      [0, 0, 1]], dtype=np.uint8) * 255
    image = image[:, :, np.newaxis]
    images_list = [image]
    images = np.array([image])

    image_lr = np.array([[1, 1, 0],
                         [1, 0, 0],
                         [1, 0, 0]], dtype=np.uint8) * 255
    image_lr = image_lr[:, :, np.newaxis]
    images_lr = np.array([image_lr])

    image_ud = np.array([[0, 0, 1],
                         [0, 0, 1],
                         [0, 1, 1]], dtype=np.uint8) * 255
    image_ud = image_ud[:, :, np.newaxis]
    images_ud = np.array([image_ud])

    image_lr_ud = np.array([[1, 0, 0],
                            [1, 0, 0],
                            [1, 1, 0]], dtype=np.uint8) * 255
    image_lr_ud = image_lr_ud[:, :, np.newaxis]
    images_lr_ud_list = [image_lr_ud]
    images_lr_ud = np.array([image_lr_ud])

    keypoints = [ia.KeypointsOnImage([ia.Keypoint(x=1, y=0), ia.Keypoint(x=2, y=0),
                                      ia.Keypoint(x=2, y=1)], shape=image.shape)]
    keypoints_aug = [ia.KeypointsOnImage([ia.Keypoint(x=1, y=2), ia.Keypoint(x=0, y=2),
                                          ia.Keypoint(x=0, y=1)], shape=image.shape)]

    aug = iaa.Sequential([
        iaa.Fliplr(1.0),
        iaa.Flipud(1.0)
    ])
    aug_det = aug.to_deterministic()

    observed = aug.augment_images(images)
    assert np.array_equal(observed, images_lr_ud)

    observed = aug_det.augment_images(images)
    assert np.array_equal(observed, images_lr_ud)

    observed = aug.augment_images(images_list)
    assert array_equal_lists(observed, images_lr_ud_list)

    observed = aug_det.augment_images(images_list)
    assert array_equal_lists(observed, images_lr_ud_list)

    observed = aug.augment_keypoints(keypoints)
    assert keypoints_equal(observed, keypoints_aug)

    observed = aug_det.augment_keypoints(keypoints)
    assert keypoints_equal(observed, keypoints_aug)

    # 50% horizontal flip, 50% vertical flip
    aug = iaa.Sequential([
        iaa.Fliplr(0.5),
        iaa.Flipud(0.5)
    ])
    aug_det = aug.to_deterministic()
    last_aug = None
    last_aug_det = None
    nb_changed_aug = 0
    nb_changed_aug_det = 0
    nb_iterations = 1000
    for i in sm.xrange(nb_iterations):
        observed_aug = aug.augment_images(images)
        observed_aug_det = aug_det.augment_images(images)
        if i == 0:
            last_aug = observed_aug
            last_aug_det = observed_aug_det
        else:
            if not np.array_equal(observed_aug, last_aug):
                nb_changed_aug += 1
            if not np.array_equal(observed_aug_det, last_aug_det):
                nb_changed_aug_det += 1
            last_aug = observed_aug
            last_aug_det = observed_aug_det

        assert np.array_equal(observed_aug, images) \
               or np.array_equal(observed_aug, images_lr) \
               or np.array_equal(observed_aug, images_ud) \
               or np.array_equal(observed_aug, images_lr_ud)
        assert np.array_equal(observed_aug_det, images) \
               or np.array_equal(observed_aug_det, images_lr) \
               or np.array_equal(observed_aug_det, images_ud) \
               or np.array_equal(observed_aug_det, images_lr_ud)

    assert (0.25 - 0.10) <= (1 - (nb_changed_aug / nb_iterations)) <= (0.25 + 0.10) # should be the same in roughly 25% of all cases
    assert nb_changed_aug_det == 0

    # random order
    image = np.array([[0, 1, 1],
                      [0, 0, 1],
                      [0, 0, 1]], dtype=np.uint8)
    image = image[:, :, np.newaxis]
    images = np.array([image])

    images_first_second = (images + 10) * 10
    images_second_first = (images * 10) + 10

    keypoints = [ia.KeypointsOnImage([ia.Keypoint(x=0, y=0)], shape=image.shape)]
    keypoints_first_second = [ia.KeypointsOnImage([ia.Keypoint(x=1, y=1)], shape=image.shape)]
    keypoints_second_first = [ia.KeypointsOnImage([ia.Keypoint(x=1, y=0)], shape=image.shape)]

    def images_first(images, random_state, parents, hooks):
        return images + 10

    def images_second(images, random_state, parents, hooks):
        return images * 10

    def keypoints_first(keypoints_on_images, random_state, parents, hooks):
        for keypoints_on_image in keypoints_on_images:
            for keypoint in keypoints_on_image.keypoints:
                keypoint.x = keypoint.x + 1
        return keypoints_on_images

    def keypoints_second(keypoints_on_images, random_state, parents, hooks):
        for keypoints_on_image in keypoints_on_images:
            for keypoint in keypoints_on_image.keypoints:
                keypoint.y = keypoint.y + keypoint.x
        return keypoints_on_images

    aug_unrandom = iaa.Sequential([
        iaa.Lambda(images_first, keypoints_first),
        iaa.Lambda(images_second, keypoints_second)
    ], random_order=False)
    aug_unrandom_det = aug.to_deterministic()
    aug_random = iaa.Sequential([
        iaa.Lambda(images_first, keypoints_first),
        iaa.Lambda(images_second, keypoints_second)
    ], random_order=True)
    aug_random_det = aug.to_deterministic()

    last_aug = None
    last_aug_det = None
    nb_changed_aug = 0
    nb_changed_aug_det = 0
    nb_iterations = 1000

    nb_images_first_second_unrandom = 0
    nb_images_second_first_unrandom = 0
    nb_images_first_second_random = 0
    nb_images_second_first_random = 0
    nb_keypoints_first_second_unrandom = 0
    nb_keypoints_second_first_unrandom = 0
    nb_keypoints_first_second_random = 0
    nb_keypoints_second_first_random = 0

    for i in sm.xrange(nb_iterations):
        observed_aug_unrandom = aug_unrandom.augment_images(images)
        observed_aug_unrandom_det = aug_unrandom_det.augment_images(images)
        observed_aug_random = aug_random.augment_images(images)
        observed_aug_random_det = aug_random_det.augment_images(images)

        keypoints_aug_unrandom = aug_unrandom.augment_keypoints(keypoints)
        keypoints_aug_unrandom_det = aug_unrandom_det.augment_keypoints(keypoints)
        keypoints_aug_random = aug_random.augment_keypoints(keypoints)
        keypoints_aug_random_det = aug_random_det.augment_keypoints(keypoints)

        if i == 0:
            last_aug = observed_aug
            last_aug_det = observed_aug_det
        else:
            if not np.array_equal(observed_aug, last_aug):
                nb_changed_aug += 1
            if not np.array_equal(observed_aug_det, last_aug_det):
                nb_changed_aug_det += 1
            last_aug = observed_aug
            last_aug_det = observed_aug_det

        if np.array_equal(observed_aug_unrandom, images_first_second):
            nb_images_first_second_unrandom += 1
        elif np.array_equal(observed_aug_unrandom, images_second_first):
            nb_images_second_first_unrandom += 1
        else:
            raise Exception("Received output doesnt match any expected output.")

        if np.array_equal(observed_aug_random, images_first_second):
            nb_images_first_second_random += 1
        elif np.array_equal(observed_aug_random, images_second_first):
            nb_images_second_first_random += 1
        else:
            raise Exception("Received output doesnt match any expected output.")

        if keypoints_equal(keypoints_aug_unrandom, keypoints_first_second):
            nb_keypoints_first_second_unrandom += 1
        elif keypoints_equal(keypoints_aug_unrandom, keypoints_second_first):
            nb_keypoints_second_first_unrandom += 1
        else:
            raise Exception("Received output doesnt match any expected output.")

        if keypoints_equal(keypoints_aug_random, keypoints_first_second):
            nb_keypoints_first_second_random += 1
        elif keypoints_equal(keypoints_aug_random, keypoints_second_first):
            nb_keypoints_second_first_random += 1
        else:
            raise Exception("Received output doesnt match any expected output.")

    assert nb_changed_aug == 0
    assert nb_changed_aug_det == 0
    assert nb_images_first_second_unrandom == nb_iterations
    assert nb_images_second_first_unrandom == 0
    assert nb_keypoints_first_second_unrandom == nb_iterations
    assert nb_keypoints_second_first_unrandom == 0
    assert (0.50 - 0.1) <= nb_images_first_second_random / nb_iterations <= (0.50 + 0.1)
    assert (0.50 - 0.1) <= nb_images_second_first_random / nb_iterations <= (0.50 + 0.1)
    assert (0.50 - 0.1) <= nb_keypoints_first_second_random / nb_iterations <= (0.50 + 0.1)
    assert (0.50 - 0.1) <= nb_keypoints_second_first_random / nb_iterations <= (0.50 + 0.1)


def test_Sometimes():
    reseed()

    image = np.array([[0, 1, 1],
                      [0, 0, 1],
                      [0, 0, 1]], dtype=np.uint8) * 255
    image = image[:, :, np.newaxis]
    images_list = [image]
    images = np.array([image])

    image_lr = np.array([[1, 1, 0],
                         [1, 0, 0],
                         [1, 0, 0]], dtype=np.uint8) * 255
    image_lr = image_lr[:, :, np.newaxis]
    images_lr_list = [image_lr]
    images_lr = np.array([image_lr])

    image_ud = np.array([[0, 0, 1],
                         [0, 0, 1],
                         [0, 1, 1]], dtype=np.uint8) * 255
    image_ud = image_ud[:, :, np.newaxis]
    images_ud_list = [image_ud]
    images_ud = np.array([image_ud])

    keypoints = [ia.KeypointsOnImage([ia.Keypoint(x=1, y=0), ia.Keypoint(x=2, y=0),
                                      ia.Keypoint(x=2, y=1)], shape=image.shape)]
    keypoints_lr = [ia.KeypointsOnImage([ia.Keypoint(x=1, y=0), ia.Keypoint(x=0, y=0),
                                         ia.Keypoint(x=0, y=1)], shape=image.shape)]
    keypoints_ud = [ia.KeypointsOnImage([ia.Keypoint(x=1, y=2), ia.Keypoint(x=2, y=2),
                                         ia.Keypoint(x=2, y=1)], shape=image.shape)]

    # 100% chance of if-branch
    aug = iaa.Sometimes(1.0, [iaa.Fliplr(1.0)], [iaa.Flipud(1.0)])
    aug_det = aug.to_deterministic()

    observed = aug.augment_images(images)
    assert np.array_equal(observed, images_lr)

    observed = aug_det.augment_images(images)
    assert np.array_equal(observed, images_lr)

    observed = aug.augment_images(images_list)
    assert array_equal_lists(observed, images_lr_list)

    observed = aug_det.augment_images(images_list)
    assert array_equal_lists(observed, images_lr_list)

    observed = aug.augment_keypoints(keypoints)
    assert keypoints_equal(observed, keypoints_lr)

    observed = aug_det.augment_keypoints(keypoints)
    assert keypoints_equal(observed, keypoints_lr)

    # 100% chance of else-branch
    aug = iaa.Sometimes(0.0, [iaa.Fliplr(1.0)], [iaa.Flipud(1.0)])
    aug_det = aug.to_deterministic()

    observed = aug.augment_images(images)
    assert np.array_equal(observed, images_ud)

    observed = aug_det.augment_images(images)
    assert np.array_equal(observed, images_ud)

    observed = aug.augment_images(images_list)
    assert array_equal_lists(observed, images_ud_list)

    observed = aug_det.augment_images(images_list)
    assert array_equal_lists(observed, images_ud_list)

    observed = aug.augment_keypoints(keypoints)
    assert keypoints_equal(observed, keypoints_ud)

    observed = aug_det.augment_keypoints(keypoints)
    assert keypoints_equal(observed, keypoints_ud)

    # 50% if branch, 50% else branch
    aug = iaa.Sometimes(0.5, [iaa.Fliplr(1.0)], [iaa.Flipud(1.0)])
    aug_det = aug.to_deterministic()
    last_aug = None
    last_aug_det = None
    nb_changed_aug = 0
    nb_changed_aug_det = 0
    nb_iterations = 1000
    nb_images_if_branch = 0
    nb_images_else_branch = 0
    nb_keypoints_if_branch = 0
    nb_keypoints_else_branch = 0
    for i in sm.xrange(nb_iterations):
        observed_aug = aug.augment_images(images)
        observed_aug_det = aug_det.augment_images(images)
        keypoints_aug = aug.augment_keypoints(keypoints)
        keypoints_aug_det = aug.augment_keypoints(keypoints)
        if i == 0:
            last_aug = observed_aug
            last_aug_det = observed_aug_det
        else:
            if not np.array_equal(observed_aug, last_aug):
                nb_changed_aug += 1
            if not np.array_equal(observed_aug_det, last_aug_det):
                nb_changed_aug_det += 1
            last_aug = observed_aug
            last_aug_det = observed_aug_det

        if np.array_equal(observed_aug, images_lr):
            nb_images_if_branch += 1
        elif np.array_equal(observed_aug, images_ud):
            nb_images_else_branch += 1
        else:
            raise Exception("Received output doesnt match any expected output.")

        if keypoints_equal(keypoints_aug, keypoints_lr):
            nb_keypoints_if_branch += 1
        elif keypoints_equal(keypoints_aug, keypoints_ud):
            nb_keypoints_else_branch += 1
        else:
            raise Exception("Received output doesnt match any expected output.")

    assert (0.50 - 0.10) <= nb_images_if_branch / nb_iterations <= (0.50 + 0.10)
    assert (0.50 - 0.10) <= nb_images_else_branch / nb_iterations <= (0.50 + 0.10)
    assert (0.50 - 0.10) <= nb_keypoints_if_branch / nb_iterations <= (0.50 + 0.10)
    assert (0.50 - 0.10) <= nb_keypoints_else_branch / nb_iterations <= (0.50 + 0.10)
    assert (0.50 - 0.10) <= (1 - (nb_changed_aug / nb_iterations)) <= (0.50 + 0.10) # should be the same in roughly 50% of all cases
    assert nb_changed_aug_det == 0

    # 50% if branch, otherwise no change
    aug = iaa.Sometimes(0.5, iaa.Fliplr(1.0))
    aug_det = aug.to_deterministic()
    last_aug = None
    last_aug_det = None
    nb_changed_aug = 0
    nb_changed_aug_det = 0
    nb_iterations = 1000
    nb_images_if_branch = 0
    nb_images_else_branch = 0
    nb_keypoints_if_branch = 0
    nb_keypoints_else_branch = 0
    for i in sm.xrange(nb_iterations):
        observed_aug = aug.augment_images(images)
        observed_aug_det = aug_det.augment_images(images)
        keypoints_aug = aug.augment_keypoints(keypoints)
        keypoints_aug_det = aug.augment_keypoints(keypoints)
        if i == 0:
            last_aug = observed_aug
            last_aug_det = observed_aug_det
        else:
            if not np.array_equal(observed_aug, last_aug):
                nb_changed_aug += 1
            if not np.array_equal(observed_aug_det, last_aug_det):
                nb_changed_aug_det += 1
            last_aug = observed_aug
            last_aug_det = observed_aug_det

        if np.array_equal(observed_aug, images_lr):
            nb_images_if_branch += 1
        elif np.array_equal(observed_aug, images):
            nb_images_else_branch += 1
        else:
            raise Exception("Received output doesnt match any expected output.")

        if keypoints_equal(keypoints_aug, keypoints_lr):
            nb_keypoints_if_branch += 1
        elif keypoints_equal(keypoints_aug, keypoints):
            nb_keypoints_else_branch += 1
        else:
            raise Exception("Received output doesnt match any expected output.")

    assert (0.50 - 0.10) <= nb_images_if_branch / nb_iterations <= (0.50 + 0.10)
    assert (0.50 - 0.10) <= nb_images_else_branch / nb_iterations <= (0.50 + 0.10)
    assert (0.50 - 0.10) <= nb_keypoints_if_branch / nb_iterations <= (0.50 + 0.10)
    assert (0.50 - 0.10) <= nb_keypoints_else_branch / nb_iterations <= (0.50 + 0.10)
    assert (0.50 - 0.10) <= (1 - (nb_changed_aug / nb_iterations)) <= (0.50 + 0.10) # should be the same in roughly 50% of all cases
    assert nb_changed_aug_det == 0


def test_2d_inputs():
    """Test whether inputs of 2D-images (i.e. (H, W) instead of (H, W, C)) work.
    """
    reseed()

    base_img1 = np.array([[0, 0, 1, 1],
                          [0, 0, 1, 1],
                          [0, 1, 1, 1]], dtype=np.uint8)
    base_img2 = np.array([[0, 0, 1, 1],
                          [0, 1, 1, 1],
                          [0, 1, 0, 0]], dtype=np.uint8)

    base_img1_flipped = np.array([[1, 1, 0, 0],
                                  [1, 1, 0, 0],
                                  [1, 1, 1, 0]], dtype=np.uint8)
    base_img2_flipped = np.array([[1, 1, 0, 0],
                                  [1, 1, 1, 0],
                                  [0, 0, 1, 0]], dtype=np.uint8)

    images = np.array([base_img1, base_img2])
    images_flipped = np.array([base_img1_flipped, base_img2_flipped])
    images_list = [base_img1, base_img2]
    images_flipped_list = [base_img1_flipped, base_img2_flipped]
    images_list2d3d = [base_img1, base_img2[:, :, np.newaxis]]
    images_flipped_list2d3d = [base_img1_flipped, base_img2_flipped[:, :, np.newaxis]]

    aug = iaa.Fliplr(1.0)
    noaug = iaa.Fliplr(0.0)

    # one numpy array as input
    observed = aug.augment_images(images)
    assert np.array_equal(observed, images_flipped)

    observed = noaug.augment_images(images)
    assert np.array_equal(observed, images)

    # list of 2d images
    observed = aug.augment_images(images_list)
    assert array_equal_lists(observed, images_flipped_list)

    observed = noaug.augment_images(images_list)
    assert array_equal_lists(observed, images_list)

    # list of images, one 2d and one 3d
    observed = aug.augment_images(images_list2d3d)
    assert array_equal_lists(observed, images_flipped_list2d3d)

    observed = noaug.augment_images(images_list2d3d)
    assert array_equal_lists(observed, images_list2d3d)


def test_background_augmentation():
    reseed()

    image = np.array([[0, 0, 1, 1],
                      [0, 0, 1, 1],
                      [0, 1, 1, 1]], dtype=np.uint8)
    image_flipped = np.fliplr(image)
    keypoint = ia.Keypoint(x=2, y=1)
    keypoints = [ia.KeypointsOnImage([keypoint], shape=image.shape + (1,))]
    kp_flipped = ia.Keypoint(
        x=image.shape[1]-1-keypoint.x,
        y=keypoint.y
    )

    seq = iaa.Fliplr(0.5)

    # with images as list, background=False
    nb_flipped_images = 0
    nb_flipped_keypoints = 0
    nb_iterations = 1000
    batches = [ia.Batch(images=[np.copy(image)], keypoints=[keypoints[0].deepcopy()]) for _ in sm.xrange(nb_iterations)]
    batches_aug = list(seq.augment_batches(batches, background=False))
    for batch_aug in batches_aug:
        image_aug = batch_aug.images_aug[0]
        keypoint_aug = batch_aug.keypoints_aug[0].keypoints[0]
        assert np.array_equal(image_aug, image) or np.array_equal(image_aug, image_flipped)
        if np.array_equal(image_aug, image_flipped):
            nb_flipped_images += 1

        assert (keypoint_aug.x == keypoint.x and keypoint_aug.y == keypoint.y) \
               or (keypoint_aug.x == kp_flipped.x and keypoint_aug.y == kp_flipped.y)
        if keypoint_aug.x == kp_flipped.x and keypoint_aug.y == kp_flipped.y:
            nb_flipped_keypoints += 1
    assert 0.4*nb_iterations <= nb_flipped_images <= 0.6*nb_iterations
    assert nb_flipped_images == nb_flipped_keypoints

    # with images as list
    nb_flipped_images = 0
    nb_flipped_keypoints = 0
    nb_iterations = 1000
    batches = [ia.Batch(images=[np.copy(image)], keypoints=[keypoints[0].deepcopy()]) for _ in sm.xrange(nb_iterations)]
    batches_aug = list(seq.augment_batches(batches, background=True))
    for batch_aug in batches_aug:
        image_aug = batch_aug.images_aug[0]
        keypoint_aug = batch_aug.keypoints_aug[0].keypoints[0]
        assert np.array_equal(image_aug, image) or np.array_equal(image_aug, image_flipped)
        if np.array_equal(image_aug, image_flipped):
            nb_flipped_images += 1

        assert (keypoint_aug.x == keypoint.x and keypoint_aug.y == keypoint.y) \
               or (keypoint_aug.x == kp_flipped.x and keypoint_aug.y == kp_flipped.y)
        if keypoint_aug.x == kp_flipped.x and keypoint_aug.y == kp_flipped.y:
            nb_flipped_keypoints += 1
    assert 0.4*nb_iterations <= nb_flipped_images <= 0.6*nb_iterations
    assert nb_flipped_images == nb_flipped_keypoints

    # with images as array
    nb_flipped_images = 0
    nb_flipped_keypoints = 0
    nb_iterations = 1000
    batches = [ia.Batch(images=np.array([np.copy(image)], dtype=np.uint8), keypoints=None) for _ in sm.xrange(nb_iterations)]
    batches_aug = list(seq.augment_batches(batches, background=True))
    for batch_aug in batches_aug:
        #batch = ia.Batch(images=np.array([image], dtype=np.uint8), keypoints=keypoints)
        #batches_aug = list(seq.augment_batches([batch], background=True))
        #batch_aug = batches_aug[0]
        image_aug = batch_aug.images_aug[0]
        assert np.array_equal(image_aug, image) or np.array_equal(image_aug, image_flipped)
        if np.array_equal(image_aug, image_flipped):
            nb_flipped_images += 1
    assert 0.4*nb_iterations <= nb_flipped_images <= 0.6*nb_iterations

    # array (N, H, W) as input
    nb_flipped_images = 0
    nb_iterations = 1000
    batches = [np.array([np.copy(image)], dtype=np.uint8) for _ in sm.xrange(nb_iterations)]
    batches_aug = list(seq.augment_batches(batches, background=True))
    for batch_aug in batches_aug:
        #batch = np.array([image], dtype=np.uint8)
        #batches_aug = list(seq.augment_batches([batch], background=True))
        #image_aug = batches_aug[0][0]
        image_aug = batch_aug[0]
        assert np.array_equal(image_aug, image) or np.array_equal(image_aug, image_flipped)
        if np.array_equal(image_aug, image_flipped):
            nb_flipped_images += 1
    assert 0.4*nb_iterations <= nb_flipped_images <= 0.6*nb_iterations

    # list of list of KeypointsOnImage as input
    nb_flipped_keypoints = 0
    nb_iterations = 1000
    #batches = [ia.Batch(images=[np.copy(image)], keypoints=None) for _ in sm.xrange(nb_iterations)]
    batches = [[keypoints[0].deepcopy()] for _ in sm.xrange(nb_iterations)]
    batches_aug = list(seq.augment_batches(batches, background=True))
    for batch_aug in batches_aug:
        #batch = [keypoints]
        #batches_aug = list(seq.augment_batches([batch], background=True))
        #batch_aug = batches_aug[0]
        #keypoint_aug = batches_aug[0].keypoints[0].keypoints[0]
        keypoint_aug = batch_aug[0].keypoints[0]

        assert (keypoint_aug.x == keypoint.x and keypoint_aug.y == keypoint.y) \
               or (keypoint_aug.x == kp_flipped.x and keypoint_aug.y == kp_flipped.y)
        if keypoint_aug.x == kp_flipped.x and keypoint_aug.y == kp_flipped.y:
            nb_flipped_keypoints += 1
    assert 0.4*nb_iterations <= nb_flipped_keypoints <= 0.6*nb_iterations

    # test all augmenters
    augs = [
        iaa.Sequential([iaa.Fliplr(1.0), iaa.Flipud(1.0)]),
        iaa.SomeOf(1, [iaa.Fliplr(1.0), iaa.Flipud(1.0)]),
        iaa.OneOf([iaa.Fliplr(1.0), iaa.Flipud(1.0)]),
        iaa.Sometimes(1.0, iaa.Fliplr(1)),
        iaa.WithColorspace("HSV", children=iaa.Add((-50, 50))),
        iaa.WithChannels([0], iaa.Add((-50, 50))),
        iaa.Noop(name="Noop-nochange"),
        iaa.Lambda(
            func_images=lambda images, random_state, parents, hooks: images,
            func_keypoints=lambda keypoints_on_images, random_state, parents, hooks: keypoints_on_images,
            name="Lambda-nochange"
        ),
        iaa.AssertLambda(
            func_images=lambda images, random_state, parents, hooks: True,
            func_keypoints=lambda keypoints_on_images, random_state, parents, hooks: True,
            name="AssertLambda-nochange"
        ),
        iaa.AssertShape(
            (None, 64, 64, 3),
            check_keypoints=False,
            name="AssertShape-nochange"
        ),
        iaa.Scale((0.5, 0.9)),
        iaa.CropAndPad(px=(-50, 50)),
        iaa.Pad(px=(1, 50)),
        iaa.Crop(px=(1, 50)),
        iaa.Fliplr(1.0),
        iaa.Flipud(1.0),
        iaa.Superpixels(p_replace=(0.25, 1.0), n_segments=(16, 128)),
        iaa.ChangeColorspace(to_colorspace="GRAY"),
        iaa.Grayscale(alpha=(0.1, 1.0)),
        iaa.GaussianBlur(1.0),
        iaa.AverageBlur(5),
        iaa.MedianBlur(5),
        iaa.Convolve(np.array([[0, 1, 0],
                               [1, -4, 1],
                               [0, 1, 0]])),
        iaa.Sharpen(alpha=(0.1, 1.0), lightness=(0.8, 1.2)),
        iaa.Emboss(alpha=(0.1, 1.0), strength=(0.8, 1.2)),
        iaa.EdgeDetect(alpha=(0.1, 1.0)),
        iaa.DirectedEdgeDetect(alpha=(0.1, 1.0), direction=(0.0, 1.0)),
        iaa.Add((-50, 50)),
        iaa.AddElementwise((-50, 50)),
        iaa.AdditiveGaussianNoise(scale=(0.1, 1.0)),
        iaa.Multiply((0.6, 1.4)),
        iaa.MultiplyElementwise((0.6, 1.4)),
        iaa.Dropout((0.3, 0.5)),
        iaa.CoarseDropout((0.3, 0.5), size_percent=(0.05, 0.2)),
        iaa.Invert(0.5),
        iaa.ContrastNormalization((0.6, 1.4)),
        iaa.Affine(scale=(0.7, 1.3), translate_percent=(-0.1, 0.1), rotate=(-20, 20),
                   shear=(-20, 20), order=ia.ALL, mode=ia.ALL, cval=(0, 255)),
        iaa.PiecewiseAffine(scale=(0.1, 0.3)),
        iaa.ElasticTransformation(alpha=0.5)
    ]

    nb_iterations = 100
    image = ia.quokka(size=(64, 64))
    batch = ia.Batch(images=np.array([image]), keypoints=keypoints)
    batches = [ia.Batch(images=[np.copy(image)], keypoints=[keypoints[0].deepcopy()])
               for _ in sm.xrange(nb_iterations)]
    for aug in augs:
        nb_changed = 0
        batches_aug = list(aug.augment_batches(batches, background=True))
        for batch_aug in batches_aug:
            image_aug = batch_aug.images_aug[0]
            if image.shape != image_aug.shape or not np.array_equal(image, image_aug):
                nb_changed += 1
                if nb_changed > 10:
                    break
        if "-nochange" not in aug.name:
            assert nb_changed > 0
        else:
            assert nb_changed == 0


def test_determinism():
    reseed()

    images = [
        ia.quokka(size=(128, 128)),
        ia.quokka(size=(64, 64)),
        misc.imresize(data.astronaut(), (128, 256))
    ]
    keypoints = [
        ia.KeypointsOnImage([
            ia.Keypoint(x=20, y=10), ia.Keypoint(x=5, y=5), ia.Keypoint(x=10, y=43)
            ], shape=(50, 60, 3))
    ]

    augs = [
        iaa.Sequential([iaa.Fliplr(1.0), iaa.Flipud(1.0)]),
        iaa.SomeOf(1, [iaa.Fliplr(1.0), iaa.Flipud(1.0)]),
        iaa.OneOf([iaa.Fliplr(1.0), iaa.Flipud(1.0)]),
        iaa.Sometimes(1.0, iaa.Fliplr(1)),
        iaa.WithColorspace("HSV", children=iaa.Add((-50, 50))),
        iaa.WithChannels([0], iaa.Add((-50, 50))),
        iaa.Noop(name="Noop-nochange"),
        iaa.Lambda(
            func_images=lambda images, random_state, parents, hooks: images,
            func_keypoints=lambda keypoints_on_images, random_state, parents, hooks: keypoints_on_images,
            name="Lambda-nochange"
        ),
        iaa.AssertLambda(
            func_images=lambda images, random_state, parents, hooks: True,
            func_keypoints=lambda keypoints_on_images, random_state, parents, hooks: True,
            name="AssertLambda-nochange"
        ),
        iaa.AssertShape(
            (None, None, None, 3),
            check_keypoints=False,
            name="AssertShape-nochange"
        ),
        iaa.Scale((0.5, 0.9)),
        iaa.CropAndPad(px=(-50, 50)),
        iaa.Pad(px=(1, 50)),
        iaa.Crop(px=(1, 50)),
        iaa.Fliplr(1.0),
        iaa.Flipud(1.0),
        iaa.Superpixels(p_replace=(0.25, 1.0), n_segments=(16, 128)),
        iaa.ChangeColorspace(to_colorspace="GRAY"),
        iaa.Grayscale(alpha=(0.1, 1.0)),
        iaa.GaussianBlur(1.0),
        iaa.AverageBlur(5),
        iaa.MedianBlur(5),
        iaa.Convolve(np.array([[0, 1, 0],
                               [1, -4, 1],
                               [0, 1, 0]])),
        iaa.Sharpen(alpha=(0.1, 1.0), lightness=(0.8, 1.2)),
        iaa.Emboss(alpha=(0.1, 1.0), strength=(0.8, 1.2)),
        iaa.EdgeDetect(alpha=(0.1, 1.0)),
        iaa.DirectedEdgeDetect(alpha=(0.1, 1.0), direction=(0.0, 1.0)),
        iaa.Add((-50, 50)),
        iaa.AddElementwise((-50, 50)),
        iaa.AdditiveGaussianNoise(scale=(0.1, 1.0)),
        iaa.Multiply((0.6, 1.4)),
        iaa.MultiplyElementwise((0.6, 1.4)),
        iaa.Dropout((0.3, 0.5)),
        iaa.CoarseDropout((0.3, 0.5), size_percent=(0.05, 0.2)),
        iaa.Invert(0.5),
        iaa.ContrastNormalization((0.6, 1.4)),
        iaa.Affine(scale=(0.7, 1.3), translate_percent=(-0.1, 0.1),
                   rotate=(-20, 20), shear=(-20, 20), order=ia.ALL,
                   mode=ia.ALL, cval=(0, 255)),
        iaa.PiecewiseAffine(scale=(0.1, 0.3)),
        iaa.ElasticTransformation(alpha=0.5)
    ]

    for aug in augs:
        aug_det = aug.to_deterministic()
        images_aug1 = aug_det.augment_images(images)
        images_aug2 = aug_det.augment_images(images)
        kps_aug1 = aug_det.augment_keypoints(keypoints)
        kps_aug2 = aug_det.augment_keypoints(keypoints)
        assert array_equal_lists(images_aug1, images_aug2), \
            "Images not identical for %s" % (aug.name,)
        assert keypoints_equal(kps_aug1, kps_aug2), \
            "Keypoints not identical for %s" % (aug.name,)


def test_keypoint_augmentation():
    ia.seed(1)

    keypoints = []
    for y in range(40//5):
        for x in range(60//5):
            keypoints.append(ia.Keypoint(y=y*5, x=x*5))

    keypoints_oi = ia.KeypointsOnImage(keypoints, shape=(40, 60, 3))
    augs = [
        iaa.Add((-5, 5), name="Add"),
        iaa.AddElementwise((-5, 5), name="AddElementwise"),
        iaa.AdditiveGaussianNoise(0.01*255, name="AdditiveGaussianNoise"),
        iaa.Multiply((0.95, 1.05), name="Multiply"),
        iaa.Dropout(0.01, name="Dropout"),
        iaa.CoarseDropout(0.01, size_px=6, name="CoarseDropout"),
        iaa.Invert(0.01, per_channel=True, name="Invert"),
        iaa.ContrastNormalization((0.95, 1.05), name="ContrastNormalization"),
        iaa.GaussianBlur(sigma=(0.95, 1.05), name="GaussianBlur"),
        iaa.AverageBlur((3, 5), name="AverageBlur"),
        iaa.MedianBlur((3, 5), name="MedianBlur"),
        #iaa.BilateralBlur((3, 5), name="BilateralBlur"),
        # WithColorspace ?
        #iaa.AddToHueAndSaturation((-5, 5), name="AddToHueAndSaturation"),
        # ChangeColorspace ?
        # Grayscale cannot be tested, input not RGB
        # Convolve ?
        iaa.Sharpen((0.0, 0.1), lightness=(1.0, 1.2), name="Sharpen"),
        iaa.Emboss(alpha=(0.0, 0.1), strength=(0.5, 1.5), name="Emboss"),
        iaa.EdgeDetect(alpha=(0.0, 0.1), name="EdgeDetect"),
        iaa.DirectedEdgeDetect(alpha=(0.0, 0.1), direction=0, name="DirectedEdgeDetect"),
        iaa.Fliplr(0.5, name="Fliplr"),
        iaa.Flipud(0.5, name="Flipud"),
        iaa.Affine(translate_px=(-5, 5), name="Affine-translate-px"),
        iaa.Affine(translate_percent=(-0.05, 0.05), name="Affine-translate-percent"),
        iaa.Affine(rotate=(-20, 20), name="Affine-rotate"),
        iaa.Affine(shear=(-20, 20), name="Affine-shear"),
        iaa.Affine(scale=(0.9, 1.1), name="Affine-scale"),
        iaa.PiecewiseAffine(scale=(0.001, 0.005), name="PiecewiseAffine"),
        #iaa.PerspectiveTransform(scale=(0.01, 0.10), name="PerspectiveTransform"),
        iaa.ElasticTransformation(alpha=(0.1, 0.2), sigma=(0.1, 0.2), name="ElasticTransformation"),
        # Sequential
        # SomeOf
        # OneOf
        # Sometimes
        # WithChannels
        # Noop
        # Lambda
        # AssertLambda
        # AssertShape
        iaa.Alpha((0.0, 0.1), iaa.Add(10), name="Alpha"),
        iaa.AlphaElementwise((0.0, 0.1), iaa.Add(10), name="AlphaElementwise"),
        iaa.SimplexNoiseAlpha(iaa.Add(10), name="SimplexNoiseAlpha"),
        iaa.FrequencyNoiseAlpha(exponent=(-2, 2), first=iaa.Add(10),
                                name="SimplexNoiseAlpha"),
        iaa.Superpixels(p_replace=0.01, n_segments=64),
        iaa.Scale(0.5, name="Scale"),
        iaa.CropAndPad(px=(-10, 10), name="CropAndPad"),
        iaa.Pad(px=(0, 10), name="Pad"),
        iaa.Crop(px=(0, 10), name="Crop")
    ]

    for aug in augs:
        #if aug.name != "PiecewiseAffine":
        #    continue
        dss = []
        for i in range(10):
            aug_det = aug.to_deterministic()
            kp_image = keypoints_oi.to_keypoint_image(size=5)
            kp_image_aug = aug_det.augment_image(kp_image)
            kp_image_aug_rev = ia.KeypointsOnImage.from_keypoint_image(
                kp_image_aug,
                if_not_found_coords={"x": -9999, "y": -9999},
                nb_channels=1
            )
            kp_aug = aug_det.augment_keypoints([keypoints_oi])[0]
            ds = []
            assert len(kp_image_aug_rev.keypoints) == len(kp_aug.keypoints),\
                "Lost keypoints for '%s' (%d vs expected %d)" \
                % (aug.name, len(kp_aug.keypoints), len(kp_image_aug_rev.keypoints))
            for kp_pred, kp_pred_img in zip(kp_aug.keypoints, kp_image_aug_rev.keypoints):
                kp_pred_lost = (kp_pred.x == -9999 and kp_pred.y == -9999)
                kp_pred_img_lost = (kp_pred_img.x == -9999 and kp_pred_img.y == -9999)
                #if kp_pred_lost and not kp_pred_img_lost:
                #    print("lost kp_pred", kp_pred_img)
                #elif not kp_pred_lost and kp_pred_img_lost:
                #    print("lost kp_pred_img", kp_pred)
                #elif kp_pred_lost and kp_pred_img_lost:
                #    print("lost both keypoints")

                if not kp_pred_lost and not kp_pred_img_lost:
                    d = np.sqrt((kp_pred.x - kp_pred_img.x) ** 2
                                + (kp_pred.y - kp_pred_img.y) ** 2)
                    ds.append(d)
            #print(aug.name, np.average(ds), ds)
            dss.extend(ds)
            if len(ds) == 0:
                print("[INFO] No valid keypoints found for '%s' "
                      "in test_keypoint_augmentation()" % (str(aug),))
        assert np.average(dss) < 5.0, \
            "Average distance too high (%.2f, with ds: %s)" \
            % (np.average(dss), str(dss))


def test_unusual_channel_numbers():
    ia.seed(1)

    images = [
        (0, create_random_images((4, 16, 16))),
        (1, create_random_images((4, 16, 16, 1))),
        (2, create_random_images((4, 16, 16, 2))),
        (4, create_random_images((4, 16, 16, 4))),
        (5, create_random_images((4, 16, 16, 5))),
        (10, create_random_images((4, 16, 16, 10))),
        (20, create_random_images((4, 16, 16, 20)))
    ]

    augs = [
        iaa.Add((-5, 5), name="Add"),
        iaa.AddElementwise((-5, 5), name="AddElementwise"),
        iaa.AdditiveGaussianNoise(0.01*255, name="AdditiveGaussianNoise"),
        iaa.Multiply((0.95, 1.05), name="Multiply"),
        iaa.Dropout(0.01, name="Dropout"),
        iaa.CoarseDropout(0.01, size_px=6, name="CoarseDropout"),
        iaa.Invert(0.01, per_channel=True, name="Invert"),
        iaa.ContrastNormalization((0.95, 1.05), name="ContrastNormalization"),
        iaa.GaussianBlur(sigma=(0.95, 1.05), name="GaussianBlur"),
        iaa.AverageBlur((3, 5), name="AverageBlur"),
        iaa.MedianBlur((3, 5), name="MedianBlur"),
        #iaa.BilateralBlur((3, 5), name="BilateralBlur"), # works only with 3/RGB channels
        # WithColorspace ?
        #iaa.AddToHueAndSaturation((-5, 5), name="AddToHueAndSaturation"), # works only with 3/RGB channels
        # ChangeColorspace ?
        #iaa.Grayscale((0.0, 0.1), name="Grayscale"), # works only with 3 channels
        # Convolve ?
        iaa.Sharpen((0.0, 0.1), lightness=(1.0, 1.2), name="Sharpen"),
        iaa.Emboss(alpha=(0.0, 0.1), strength=(0.5, 1.5), name="Emboss"),
        iaa.EdgeDetect(alpha=(0.0, 0.1), name="EdgeDetect"),
        iaa.DirectedEdgeDetect(alpha=(0.0, 0.1), direction=0,
                               name="DirectedEdgeDetect"),
        iaa.Fliplr(0.5, name="Fliplr"),
        iaa.Flipud(0.5, name="Flipud"),
        iaa.Affine(translate_px=(-5, 5), name="Affine-translate-px"),
        iaa.Affine(translate_percent=(-0.05, 0.05), name="Affine-translate-percent"),
        iaa.Affine(rotate=(-20, 20), name="Affine-rotate"),
        iaa.Affine(shear=(-20, 20), name="Affine-shear"),
        iaa.Affine(scale=(0.9, 1.1), name="Affine-scale"),
        iaa.PiecewiseAffine(scale=(0.001, 0.005), name="PiecewiseAffine"),
        iaa.PerspectiveTransform(scale=(0.01, 0.10), name="PerspectiveTransform"),
        iaa.ElasticTransformation(alpha=(0.1, 0.2), sigma=(0.1, 0.2),
                                  name="ElasticTransformation"),
        iaa.Sequential([iaa.Add((-5, 5)), iaa.AddElementwise((-5, 5))]),
        iaa.SomeOf(1, [iaa.Add((-5, 5)), iaa.AddElementwise((-5, 5))]),
        iaa.OneOf(iaa.Add((-5, 5)), iaa.AddElementwise((-5, 5))),
        iaa.Sometimes(0.5, iaa.Add((-5, 5)), name="Sometimes"),
        # WithChannels
        iaa.Noop(name="Noop"),
        # Lambda
        # AssertLambda
        # AssertShape
        iaa.Alpha((0.0, 0.1), iaa.Add(10), name="Alpha"),
        iaa.AlphaElementwise((0.0, 0.1), iaa.Add(10), name="AlphaElementwise"),
        iaa.SimplexNoiseAlpha(iaa.Add(10), name="SimplexNoiseAlpha"),
        iaa.FrequencyNoiseAlpha(exponent=(-2, 2), first=iaa.Add(10),
                                name="SimplexNoiseAlpha"),
        iaa.Superpixels(p_replace=0.01, n_segments=64),
        iaa.Scale({"height": 4, "width": 4}, name="Scale"),
        iaa.CropAndPad(px=(-10, 10), name="CropAndPad"),
        iaa.Pad(px=(0, 10), name="Pad"),
        iaa.Crop(px=(0, 10), name="Crop")
    ]

    for aug in augs:
        for (nb_channels, images_c) in images:
            #print("shape", images_c.shape, aug.name)
            if aug.name != "Scale":
                images_aug = aug.augment_images(images_c)
                assert images_aug.shape == images_c.shape
                image_aug = aug.augment_image(images_c[0])
                assert image_aug.shape == images_c[0].shape
            else:
                images_aug = aug.augment_images(images_c)
                image_aug = aug.augment_image(images_c[0])
                if images_c.ndim == 3:
                    assert images_aug.shape == (4, 4, 4)
                    assert image_aug.shape == (4, 4)
                else:
                    assert images_aug.shape == (4, 4, 4, images_c.shape[3])
                    assert image_aug.shape == (4, 4, images_c.shape[3])

<<<<<<< HEAD
=======
#@attr("now")
def test_dtype_preservation():
    ia.seed(1)

    size = (4, 16, 16, 3)
    images = [
        np.random.uniform(0, 255, size).astype(np.uint8),
        np.random.uniform(0, 65535, size).astype(np.uint16),
        np.random.uniform(0, 4294967295, size).astype(np.uint32), # not supported by cv2.blur in AverageBlur
        np.random.uniform(-128, 127, size).astype(np.int16),
        np.random.uniform(-32768, 32767, size).astype(np.int32),
        np.random.uniform(0.0, 1.0, size).astype(np.float32),
        np.random.uniform(-1000.0, 1000.0, size).astype(np.float16), # not supported by scipy.ndimage.filter in GaussianBlur
        np.random.uniform(-1000.0, 1000.0, size).astype(np.float32),
        np.random.uniform(-1000.0, 1000.0, size).astype(np.float64)
    ]

    default_dtypes = set([arr.dtype for arr in images])
    # Some dtypes are here removed per augmenter, because the respective
    # augmenter does not support them. This test currently only checks whether
    # dtypes are preserved from in- to output for all dtypes that are supported
    # per augmenter.
    # dtypes are here removed via list comprehension instead of
    # `default_dtypes - set([dtype])`, because the latter one simply never
    # removed the dtype(s) for some reason?!
    augs = [
        (iaa.Add((-5, 5), name="Add"), default_dtypes),
        (iaa.AddElementwise((-5, 5), name="AddElementwise"), default_dtypes),
        (iaa.AdditiveGaussianNoise(0.01*255, name="AdditiveGaussianNoise"), default_dtypes),
        (iaa.Multiply((0.95, 1.05), name="Multiply"), default_dtypes),
        (iaa.Dropout(0.01, name="Dropout"), default_dtypes),
        (iaa.CoarseDropout(0.01, size_px=6, name="CoarseDropout"), default_dtypes),
        (iaa.Invert(0.01, per_channel=True, name="Invert"), default_dtypes),
        (iaa.ContrastNormalization((0.95, 1.05), name="ContrastNormalization"), default_dtypes),
        (iaa.GaussianBlur(sigma=(0.95, 1.05), name="GaussianBlur"), [dt for dt in default_dtypes if dt not in [np.float16]]),
        (iaa.AverageBlur((3, 5), name="AverageBlur"), [dt for dt in default_dtypes if dt not in [np.uint32, np.float16]]),
        (iaa.MedianBlur((3, 5), name="MedianBlur"), [dt for dt in default_dtypes if dt not in [np.uint32, np.int32, np.float16, np.float64]]),
        (iaa.BilateralBlur((3, 5), name="BilateralBlur"), [dt for dt in default_dtypes if dt not in [np.uint16, np.uint32, np.int16, np.int32, np.float16, np.float64]]),
        # WithColorspace ?
        #iaa.AddToHueAndSaturation((-5, 5), name="AddToHueAndSaturation"), # works only with RGB/uint8
        # ChangeColorspace ?
        #iaa.Grayscale((0.0, 0.1), name="Grayscale"), # works only with RGB/uint8
        # Convolve ?
        (iaa.Sharpen((0.0, 0.1), lightness=(1.0, 1.2), name="Sharpen"), [dt for dt in default_dtypes if dt not in [np.uint32, np.int32, np.float16, np.uint32]]),
        (iaa.Emboss(alpha=(0.0, 0.1), strength=(0.5, 1.5), name="Emboss"), [dt for dt in default_dtypes if dt not in [np.uint32, np.int32, np.float16, np.uint32]]),
        (iaa.EdgeDetect(alpha=(0.0, 0.1), name="EdgeDetect"), [dt for dt in default_dtypes if dt not in [np.uint32, np.int32, np.float16, np.uint32]]),
        (iaa.DirectedEdgeDetect(alpha=(0.0, 0.1), direction=0, name="DirectedEdgeDetect"), [dt for dt in default_dtypes if dt not in [np.uint32, np.int32, np.float16, np.uint32]]),
        (iaa.Fliplr(0.5, name="Fliplr"), default_dtypes),
        (iaa.Flipud(0.5, name="Flipud"), default_dtypes),
        (iaa.Affine(translate_px=(-5, 5), name="Affine-translate-px"), default_dtypes),
        (iaa.Affine(translate_percent=(-0.05, 0.05), name="Affine-translate-percent"), default_dtypes),
        (iaa.Affine(rotate=(-20, 20), name="Affine-rotate"), default_dtypes),
        (iaa.Affine(shear=(-20, 20), name="Affine-shear"), default_dtypes),
        (iaa.Affine(scale=(0.9, 1.1), name="Affine-scale"), default_dtypes),
        (iaa.PiecewiseAffine(scale=(0.001, 0.005), name="PiecewiseAffine"), default_dtypes),
        #(iaa.PerspectiveTransform(scale=(0.01, 0.10), name="PerspectiveTransform"), [dt for dt in default_dtypes if dt not in [np.uint32]]),
        (iaa.ElasticTransformation(alpha=(0.1, 0.2), sigma=(0.1, 0.2), name="ElasticTransformation"), [dt for dt in default_dtypes if dt not in [np.float16]]),
        (iaa.Sequential([iaa.Add((-5, 5)), iaa.AddElementwise((-5, 5))]), default_dtypes),
        (iaa.SomeOf(1, [iaa.Add((-5, 5)), iaa.AddElementwise((-5, 5))]), default_dtypes),
        (iaa.OneOf(iaa.Add((-5, 5)), iaa.AddElementwise((-5, 5))), default_dtypes),
        (iaa.Sometimes(0.5, iaa.Add((-5, 5)), name="Sometimes"), default_dtypes),
        # WithChannels
        (iaa.Noop(name="Noop"), default_dtypes),
        # Lambda
        # AssertLambda
        # AssertShape
        (iaa.Alpha((0.0, 0.1), iaa.Add(10), name="Alpha"), default_dtypes),
        (iaa.AlphaElementwise((0.0, 0.1), iaa.Add(10), name="AlphaElementwise"), default_dtypes),
        (iaa.SimplexNoiseAlpha(iaa.Add(10), name="SimplexNoiseAlpha"), default_dtypes),
        (iaa.FrequencyNoiseAlpha(exponent=(-2, 2), first=iaa.Add(10), name="SimplexNoiseAlpha"), default_dtypes),
        (iaa.Superpixels(p_replace=0.01, n_segments=64), [dt for dt in default_dtypes if dt not in [np.float16, np.float32]]),
        (iaa.Scale({"height": 4, "width": 4}, name="Scale"), [dt for dt in default_dtypes if dt not in [np.uint16, np.uint32, np.int16, np.int32, np.float32, np.float16, np.float64]]),
        (iaa.CropAndPad(px=(-10, 10), name="CropAndPad"), [dt for dt in default_dtypes if dt not in [np.uint16, np.uint32, np.int16, np.int32, np.float32, np.float16, np.float64]]),
        (iaa.Pad(px=(0, 10), name="Pad"), [dt for dt in default_dtypes if dt not in [np.uint16, np.uint32, np.int16, np.int32, np.float32, np.float16, np.float64]]),
        (iaa.Crop(px=(0, 10), name="Crop"), [dt for dt in default_dtypes if dt not in [np.uint16, np.uint32, np.int16, np.int32, np.float32, np.float16, np.float64]])
    ]

    for (aug, allowed_dtypes) in augs:
        #print(aug.name, allowed_dtypes)
        for images_i in images:
            if images_i.dtype in allowed_dtypes:
                #print("shape", images_i.shape, images_i.dtype, aug.name)
                images_aug = aug.augment_images(images_i)
                #assert images_aug.shape == images_i.shape
                assert images_aug.dtype == images_i.dtype
            else:
                #print("Skipped dtype %s for augmenter %s" % (images_i.dtype, aug.name))
                pass
>>>>>>> 3a7a1be2

def test_copy_random_state():
    image = ia.quokka_square(size=(128, 128))
    images = np.array([image] * 64, dtype=np.uint8)

    source = iaa.Sequential([
        iaa.Fliplr(0.5, name="hflip"),
        iaa.Dropout(0.05, name="dropout"),
        iaa.Affine(translate_px=(-10, 10), name="translate", random_state=3),
        iaa.GaussianBlur(1.0, name="blur", random_state=4)
    ], random_state=5)
    target = iaa.Sequential([
        iaa.Fliplr(0.5, name="hflip"),
        iaa.Dropout(0.05, name="dropout"),
        iaa.Affine(translate_px=(-10, 10), name="translate")
    ])

    source.localize_random_state_()

    target_cprs = target.copy_random_state(source, matching="position")
    source_alt = source.remove_augmenters(lambda aug, parents: aug.name == "blur")
    images_aug_source = source_alt.augment_images(images)
    images_aug_target = target_cprs.augment_images(images)
    #misc.imshow(np.hstack([images_aug_source[0], images_aug_source[1], images_aug_target[0], images_aug_target[1]]))
    assert np.array_equal(images_aug_source, images_aug_target)

    target_cprs = target.copy_random_state(source, matching="name")
    source_alt = source.remove_augmenters(lambda aug, parents: aug.name == "blur")
    images_aug_source = source_alt.augment_images(images)
    images_aug_target = target_cprs.augment_images(images)
    assert np.array_equal(images_aug_source, images_aug_target)

    source_alt = source.remove_augmenters(lambda aug, parents: aug.name == "blur")
    source_det = source_alt.to_deterministic()
    target_cprs_det = target.copy_random_state(source_det, matching="name",
                                               copy_determinism=True)
    images_aug_source1 = source_det.augment_images(images)
    images_aug_target1 = target_cprs_det.augment_images(images)
    images_aug_source2 = source_det.augment_images(images)
    images_aug_target2 = target_cprs_det.augment_images(images)
    assert np.array_equal(images_aug_source1, images_aug_source2)
    assert np.array_equal(images_aug_target1, images_aug_target2)
    assert np.array_equal(images_aug_source1, images_aug_target1)
    assert np.array_equal(images_aug_source2, images_aug_target2)


def create_random_images(size):
    return np.random.uniform(0, 255, size).astype(np.uint8)


def create_random_keypoints(size_images, nb_keypoints_per_img):
    result = []
    for i in sm.xrange(size_images[0]):
        kps = []
        height, width = size_images[1], size_images[2]
        for i in sm.xrange(nb_keypoints_per_img):
            x = np.random.randint(0, width-1)
            y = np.random.randint(0, height-1)
            kps.append(ia.Keypoint(x=x, y=y))
        result.append(ia.KeypointsOnImage(kps, shape=size_images[1:]))
    return result


def array_equal_lists(list1, list2):
    assert isinstance(list1, list)
    assert isinstance(list2, list)

    if len(list1) != len(list2):
        return False

    for a, b in zip(list1, list2):
        if not np.array_equal(a, b):
            return False

    return True


def keypoints_equal(kps1, kps2):
    if len(kps1) != len(kps2):
        return False

    for i in sm.xrange(len(kps1)):
        a = kps1[i].keypoints
        b = kps2[i].keypoints
        if len(a) != len(b):
            return False

        for j in sm.xrange(len(a)):
            if a[j].x != b[j].x or a[j].y != b[j].y:
                return False

    return True


def reseed(seed=0):
    ia.seed(seed)
    np.random.seed(seed)
    random.seed(seed)


if __name__ == "__main__":
    main()<|MERGE_RESOLUTION|>--- conflicted
+++ resolved
@@ -20,10 +20,7 @@
 from scipy import misc
 from skimage import data
 
-<<<<<<< HEAD
-=======
 #from nose.plugins.attrib import attr
->>>>>>> 3a7a1be2
 
 def main():
     test_is_single_integer()
@@ -2888,8 +2885,7 @@
                     assert images_aug.shape == (4, 4, 4, images_c.shape[3])
                     assert image_aug.shape == (4, 4, images_c.shape[3])
 
-<<<<<<< HEAD
-=======
+                    
 #@attr("now")
 def test_dtype_preservation():
     ia.seed(1)
@@ -2978,7 +2974,6 @@
             else:
                 #print("Skipped dtype %s for augmenter %s" % (images_i.dtype, aug.name))
                 pass
->>>>>>> 3a7a1be2
 
 def test_copy_random_state():
     image = ia.quokka_square(size=(128, 128))
